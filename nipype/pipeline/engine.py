# emacs: -*- mode: python; py-indent-offset: 4; indent-tabs-mode: nil -*-
# vi: set ft=python sts=4 ts=4 sw=4 et:
"""Defines functionality for pipelined execution of interfaces

The `Workflow` class provides core functionality for batch processing.

   Change directory to provide relative paths for doctests
   >>> import os
   >>> filepath = os.path.dirname( os.path.realpath( __file__ ) )
   >>> datadir = os.path.realpath(os.path.join(filepath, '../testing/data'))
   >>> os.chdir(datadir)

"""

from datetime import datetime
from nipype.utils.misc import flatten, unflatten
try:
    from collections import OrderedDict
except ImportError:
    from ordereddict import OrderedDict
from copy import deepcopy
import cPickle
from glob import glob
import gzip
import inspect
import os
import os.path as op
import re
import shutil
import errno
from shutil import rmtree
from socket import gethostname
from string import Template
import sys
from tempfile import mkdtemp
from warnings import warn
from hashlib import sha1
from nipype.external import six

import numpy as np

from ..utils.misc import package_check, str2bool
package_check('networkx', '1.3')
import networkx as nx

from .. import config, logging
logger = logging.getLogger('workflow')
from ..interfaces.base import (traits, InputMultiPath, CommandLine,
                               Undefined, TraitedSpec, DynamicTraitedSpec,
                               Bunch, InterfaceResult, md5, Interface,
                               TraitDictObject, TraitListObject, isdefined)
from ..utils.misc import getsource, create_function_from_source
from ..utils.filemanip import (save_json, FileNotFoundError,
                               filename_to_list, list_to_filename,
                               copyfiles, fnames_presuffix, loadpkl,
                               split_filename, load_json, savepkl,
                               write_rst_header, write_rst_dict,
                               write_rst_list)

from .utils import (generate_expanded_graph, modify_paths,
                    export_graph, make_output_dir, write_workflow_prov,
                    clean_working_directory, format_dot, topological_sort,
                    get_print_name, merge_dict, evaluate_connect_function)


def _write_inputs(node):
    lines = []
    nodename = node.fullname.replace('.', '_')
    for key, _ in node.inputs.items():
        val = getattr(node.inputs, key)
        if isdefined(val):
            if type(val) == str:
                try:
                    func = create_function_from_source(val)
                except RuntimeError, e:
                    lines.append("%s.inputs.%s = '%s'" % (nodename, key, val))
                else:
                    funcname = [name for name in func.func_globals
                                if name != '__builtins__'][0]
                    lines.append(cPickle.loads(val))
                    if funcname == nodename:
                        lines[-1] = lines[-1].replace(' %s(' % funcname,
                                                      ' %s_1(' % funcname)
                        funcname = '%s_1' % funcname
                    lines.append('from nipype.utils.misc import getsource')
                    lines.append("%s.inputs.%s = getsource(%s)" % (nodename,
                                                                   key,
                                                                   funcname))
            else:
                lines.append('%s.inputs.%s = %s' % (nodename, key, val))
    return lines


def format_node(node, format='python', include_config=False):
    """Format a node in a given output syntax."""
    lines = []
    name = node.fullname.replace('.', '_')
    if format == 'python':
        klass = node._interface
        importline = 'from %s import %s' % (klass.__module__,
                                            klass.__class__.__name__)
        comment = '# Node: %s' % node.fullname
        spec = inspect.getargspec(node._interface.__init__)
        args = spec.args[1:]
        if args:
            filled_args = []
            for arg in args:
                if  hasattr(node._interface, '_%s' % arg):
                    filled_args.append('%s=%s' % (arg, getattr(node._interface,
                                                               '_%s' % arg)))
            args = ', '.join(filled_args)
        else:
            args = ''
        klass_name = klass.__class__.__name__
        if isinstance(node, MapNode):
            nodedef = '%s = MapNode(%s(%s), iterfield=%s, name="%s")' \
                      % (name, klass_name, args, node.iterfield, name)
        else:
            nodedef = '%s = Node(%s(%s), name="%s")' \
                      % (name, klass_name, args, name)
        lines = [importline, comment, nodedef]

        if include_config:
            lines = [importline, "from collections import OrderedDict",
                     comment, nodedef]
            lines.append('%s.config = %s' % (name, node.config))

        if node.iterables is not None:
            lines.append('%s.iterables = %s' % (name, node.iterables))
        lines.extend(_write_inputs(node))

    return lines


class WorkflowBase(object):
    """Defines common attributes and functions for workflows and nodes."""

    def __init__(self, name=None, base_dir=None):
        """ Initialize base parameters of a workflow or node

        Parameters
        ----------
        name : string (mandatory)
            Name of this node. Name must be alphanumeric and not contain any
            special characters (e.g., '.', '@').
        base_dir : string
            base output directory (will be hashed before creations)
            default=None, which results in the use of mkdtemp

        """
        self.base_dir = base_dir
        self.config = None
        self._verify_name(name)
        self.name = name
        # for compatibility with node expansion using iterables
        self._id = self.name
        self._hierarchy = None

    @property
    def inputs(self):
        raise NotImplementedError

    @property
    def outputs(self):
        raise NotImplementedError

    @property
    def fullname(self):
        fullname = self.name
        if self._hierarchy:
            fullname = self._hierarchy + '.' + self.name
        return fullname

    def clone(self, name):
        """Clone a workflowbase object

        Parameters
        ----------

        name : string (mandatory)
            A clone of node or workflow must have a new name
        """
        if (name is None) or (name == self.name):
            raise Exception('Cloning requires a new name')
        self._verify_name(name)
        clone = deepcopy(self)
        clone.name = name
        clone._id = name
        clone._hierarchy = None
        return clone

    def _check_outputs(self, parameter):
        return hasattr(self.outputs, parameter)

    def _check_inputs(self, parameter):
        if isinstance(self.inputs, DynamicTraitedSpec):
            return True
        return hasattr(self.inputs, parameter)

    def _verify_name(self, name):
        valid_name = bool(re.match('^[\w-]+$', name))
        if not valid_name:
            raise Exception('the name must not contain any special characters')

    def __repr__(self):
        if self._hierarchy:
            return '.'.join((self._hierarchy, self._id))
        else:
            return self._id

    def save(self, filename=None):
        if filename is None:
            filename = 'temp.pklz'
        savepkl(filename, self)

    def load(self, filename):
        if '.npz' in filename:
            DeprecationWarning(('npz files will be deprecated in the next '
                                'release. you can use numpy to open them.'))
            return np.load(filename)
        return loadpkl(filename)


class Workflow(WorkflowBase):
    """Controls the setup and execution of a pipeline of processes."""

    def __init__(self, name, base_dir=None):
        """Create a workflow object.

        Parameters
        ----------
        name : alphanumeric string
            unique identifier for the workflow
        base_dir : string, optional
            path to workflow storage

        """
        super(Workflow, self).__init__(name, base_dir)
        self._graph = nx.DiGraph()
        self.config = deepcopy(config._sections)

    # PUBLIC API
    def clone(self, name):
        """Clone a workflow

        .. note::

          Will reset attributes used for executing workflow. See
          _init_runtime_fields.

        Parameters
        ----------

        name: alphanumeric name
            unique name for the workflow

        """
        clone = super(Workflow, self).clone(name)
        clone._reset_hierarchy()
        return clone

    # Graph creation functions
    def connect(self, *args, **kwargs):
        """Connect nodes in the pipeline.

        This routine also checks if inputs and outputs are actually provided by
        the nodes that are being connected.

        Creates edges in the directed graph using the nodes and edges specified
        in the `connection_list`.  Uses the NetworkX method
        DiGraph.add_edges_from.

        Parameters
        ----------

        args : list or a set of four positional arguments

            Four positional arguments of the form::

              connect(source, sourceoutput, dest, destinput)

            source : nodewrapper node
            sourceoutput : string (must be in source.outputs)
            dest : nodewrapper node
            destinput : string (must be in dest.inputs)

            A list of 3-tuples of the following form::

             [(source, target,
                 [('sourceoutput/attribute', 'targetinput'),
                 ...]),
             ...]

            Or::

             [(source, target, [(('sourceoutput1', func, arg2, ...),
                                         'targetinput'), ...]),
             ...]
             sourceoutput1 will always be the first argument to func
             and func will be evaluated and the results sent ot targetinput

             currently func needs to define all its needed imports within the
             function as we use the inspect module to get at the source code
             and execute it remotely
        """
        if len(args) == 1:
            connection_list = args[0]
        elif len(args) == 4:
            connection_list = [(args[0], args[2], [(args[1], args[3])])]
        else:
            raise Exception('unknown set of parameters to connect function')
        if not kwargs:
            disconnect = False
        else:
            disconnect = kwargs['disconnect']
        newnodes = []
        for srcnode, destnode, _ in connection_list:
            if self in [srcnode, destnode]:
                msg = ('Workflow connect cannot contain itself as node:'
                       ' src[%s] dest[%s] workflow[%s]') % (srcnode,
                                                            destnode,
                                                            self.name)

                raise IOError(msg)
            if (srcnode not in newnodes) and not self._has_node(srcnode):
                newnodes.append(srcnode)
            if (destnode not in newnodes) and not self._has_node(destnode):
                newnodes.append(destnode)
        if newnodes:
            self._check_nodes(newnodes)
            for node in newnodes:
                if node._hierarchy is None:
                    node._hierarchy = self.name
        not_found = []
        connected_ports = {}
        for srcnode, destnode, connects in connection_list:
            if destnode not in connected_ports:
                connected_ports[destnode] = []
            # check to see which ports of destnode are already
            # connected.
            if not disconnect and (destnode in self._graph.nodes()):
                for edge in self._graph.in_edges_iter(destnode):
                    data = self._graph.get_edge_data(*edge)
                    for sourceinfo, destname in data['connect']:
                        if destname not in connected_ports[destnode]:
                            connected_ports[destnode] += [destname]
            for source, dest in connects:
                # Currently datasource/sink/grabber.io modules
                # determine their inputs/outputs depending on
                # connection settings.  Skip these modules in the check
                if (dest in connected_ports[destnode]):
                    msg = ('Trying to connect %s:%s to %s:%s but input \'%s\' of '
                           'node \'%s\' is already connected.') % (srcnode, source,
                           destnode, dest, dest, destnode)
                    raise Exception(msg)
                if not (hasattr(destnode, '_interface') and
                        '.io' in str(destnode._interface.__class__)):
                    if not destnode._check_inputs(dest):
                        not_found.append(['in', destnode.name, dest])
                if not (hasattr(srcnode, '_interface') and
                        '.io' in str(srcnode._interface.__class__)):
                    if isinstance(source, tuple):
                        # handles the case that source is specified
                        # with a function
                        sourcename = source[0]
                    elif isinstance(source, six.string_types):
                        sourcename = source
                    else:
                        raise Exception(('Unknown source specification in '
                                         'connection from output of %s') %
                                        srcnode.name)
                    if sourcename and not srcnode._check_outputs(sourcename):
                        not_found.append(['out', srcnode.name, sourcename])
                connected_ports[destnode] += [dest]
        infostr = []
        for info in not_found:
            infostr += ["Module %s has no %sput called %s\n" % (info[1],
                                                                info[0],
                                                                info[2])]
        if not_found:
            raise Exception('\n'.join(['Some connections were not found'] +
                                      infostr))

        # turn functions into strings
        for srcnode, destnode, connects in connection_list:
            for idx, (src, dest) in enumerate(connects):
                if isinstance(src, tuple) and not isinstance(src[1], six.string_types):
                    function_source = getsource(src[1])
                    connects[idx] = ((src[0], function_source, src[2:]), dest)

        # add connections
        for srcnode, destnode, connects in connection_list:
            edge_data = self._graph.get_edge_data(srcnode, destnode, None)
            if edge_data:
                logger.debug('(%s, %s): Edge data exists: %s'
                             % (srcnode, destnode, str(edge_data)))
                for data in connects:
                    if data not in edge_data['connect']:
                        edge_data['connect'].append(data)
                    if disconnect:
                        logger.debug('Removing connection: %s' % str(data))
                        edge_data['connect'].remove(data)
                if edge_data['connect']:
                    self._graph.add_edges_from([(srcnode,
                                                 destnode,
                                                 edge_data)])
                else:
                    #pass
                    logger.debug('Removing connection: %s->%s' % (srcnode,
                                                                  destnode))
                    self._graph.remove_edges_from([(srcnode, destnode)])
            elif not disconnect:
                logger.debug('(%s, %s): No edge data' % (srcnode, destnode))
                self._graph.add_edges_from([(srcnode, destnode,
                                             {'connect': connects})])
            edge_data = self._graph.get_edge_data(srcnode, destnode)
            logger.debug('(%s, %s): new edge data: %s' % (srcnode, destnode,
                                                          str(edge_data)))

    def disconnect(self, *args):
        """Disconnect two nodes

        See the docstring for connect for format.
        """
        # yoh: explicit **dict was introduced for compatibility with Python 2.5
        return self.connect(*args, **dict(disconnect=True))

    def add_nodes(self, nodes):
        """ Add nodes to a workflow

        Parameters
        ----------
        nodes : list
            A list of WorkflowBase-based objects
        """
        newnodes = []
        all_nodes = self._get_all_nodes()
        for node in nodes:
            if self._has_node(node):
                raise IOError('Node %s already exists in the workflow' % node)
            if isinstance(node, Workflow):
                for subnode in node._get_all_nodes():
                    if subnode in all_nodes:
                        raise IOError(('Subnode %s of node %s already exists '
                                       'in the workflow') % (subnode, node))
            newnodes.append(node)
        if not newnodes:
            logger.debug('no new nodes to add')
            return
        for node in newnodes:
            if not issubclass(node.__class__, WorkflowBase):
                raise Exception('Node %s must be a subclass of WorkflowBase' %
                                str(node))
        self._check_nodes(newnodes)
        for node in newnodes:
            if node._hierarchy is None:
                node._hierarchy = self.name
        self._graph.add_nodes_from(newnodes)

    def remove_nodes(self, nodes):
        """ Remove nodes from a workflow

        Parameters
        ----------
        nodes : list
            A list of WorkflowBase-based objects
        """
        self._graph.remove_nodes_from(nodes)

    # Input-Output access
    @property
    def inputs(self):
        return self._get_inputs()

    @property
    def outputs(self):
        return self._get_outputs()

    def get_node(self, name):
        """Return an internal node by name
        """
        nodenames = name.split('.')
        nodename = nodenames[0]
        outnode = [node for node in self._graph.nodes() if
                   str(node).endswith('.' + nodename)]
        if outnode:
            outnode = outnode[0]
            if nodenames[1:] and issubclass(outnode.__class__, Workflow):
                outnode = outnode.get_node('.'.join(nodenames[1:]))
        else:
            outnode = None
        return outnode

    def list_node_names(self):
        """List names of all nodes in a workflow
        """
        outlist = []
        for node in nx.topological_sort(self._graph):
            if isinstance(node, Workflow):
                outlist.extend(['.'.join((node.name, nodename)) for nodename in
                                node.list_node_names()])
            else:
                outlist.append(node.name)
        return sorted(outlist)

    def write_graph(self, dotfilename='graph.dot', graph2use='hierarchical',
                    format="png", simple_form=True):
        """Generates a graphviz dot file and a png file

        Parameters
        ----------

        graph2use: 'orig', 'hierarchical' (default), 'flat', 'exec', 'colored'
            orig - creates a top level graph without expanding internal
            workflow nodes;
            flat - expands workflow nodes recursively;
            hierarchical - expands workflow nodes recursively with a
            notion on hierarchy;
            colored - expands workflow nodes recursively with a
            notion on hierarchy in color;
            exec - expands workflows to depict iterables

        format: 'png', 'svg'

        simple_form: boolean (default: True)
            Determines if the node name used in the graph should be of the form
            'nodename (package)' when True or 'nodename.Class.package' when
            False.

        """
        graphtypes = ['orig', 'flat', 'hierarchical', 'exec', 'colored']
        if graph2use not in graphtypes:
            raise ValueError('Unknown graph2use keyword. Must be one of: ' +
                             str(graphtypes))
        base_dir, dotfilename = op.split(dotfilename)
        if base_dir == '':
            if self.base_dir:
                base_dir = self.base_dir
                if self.name:
                    base_dir = op.join(base_dir, self.name)
            else:
                base_dir = os.getcwd()
        base_dir = make_output_dir(base_dir)
        if graph2use in ['hierarchical', 'colored']:
            dotfilename = op.join(base_dir, dotfilename)
            self.write_hierarchical_dotfile(dotfilename=dotfilename,
                                            colored=graph2use == "colored",
                                            simple_form=simple_form)
            format_dot(dotfilename, format=format)
        else:
            graph = self._graph
            if graph2use in ['flat', 'exec']:
                graph = self._create_flat_graph()
            if graph2use == 'exec':
                graph = generate_expanded_graph(deepcopy(graph))
            export_graph(graph, base_dir, dotfilename=dotfilename,
                         format=format, simple_form=simple_form)

    def write_hierarchical_dotfile(self, dotfilename=None, colored=False,
                                   simple_form=True):
        dotlist = ['digraph %s{' % self.name]
        dotlist.append(self._get_dot(prefix='  ', colored=colored,
                                     simple_form=simple_form))
        dotlist.append('}')
        dotstr = '\n'.join(dotlist)
        if dotfilename:
            fp = open(dotfilename, 'wt')
            fp.writelines(dotstr)
            fp.close()
        else:
            logger.info(dotstr)

    def export(self, filename=None, prefix="output", format="python",
               include_config=False):
        """Export object into a different format

        Parameters
        ----------
        filename: string
           file to save the code to; overrides prefix
        prefix: string
           prefix to use for output file
        format: string
           one of "python"
        include_config: boolean
           whether to include node and workflow config values

        """
        formats = ["python"]
        if format not in formats:
            raise ValueError('format must be one of: %s' % '|'.join(formats))
        flatgraph = self._create_flat_graph()
        nodes = nx.topological_sort(flatgraph)

        lines = ['# Workflow']
        importlines = ['from nipype.pipeline.engine import Workflow, '
                       'Node, MapNode']
        functions = {}
        if format == "python":
            connect_template = '%s.connect(%%s, %%s, %%s, "%%s")' % self.name
            connect_template2 = '%s.connect(%%s, "%%s", %%s, "%%s")' \
                                % self.name
            wfdef = '%s = Workflow("%s")' % (self.name, self.name)
            lines.append(wfdef)
            if include_config:
                lines.append('%s.config = %s' % (self.name, self.config))
            for idx, node in enumerate(nodes):
                nodename = node.fullname.replace('.', '_')
                # write nodes
                nodelines = format_node(node, format='python',
                                        include_config=include_config)
                for line in nodelines:
                    if line.startswith('from'):
                        if line not in importlines:
                            importlines.append(line)
                    else:
                        lines.append(line)
                # write connections
                for u, _, d in flatgraph.in_edges_iter(nbunch=node,
                                                       data=True):
                    for cd in d['connect']:
                        if isinstance(cd[0], tuple):
                            args = list(cd[0])
                            if args[1] in functions:
                                funcname = functions[args[1]]
                            else:
                                func = create_function_from_source(args[1])
                                funcname = [name for name in func.func_globals
                                            if name != '__builtins__'][0]
                                functions[args[1]] = funcname
                            args[1] = funcname
                            args = tuple([arg for arg in args if arg])
                            line_args = (u.fullname.replace('.', '_'),
                                         args, nodename, cd[1])
                            line = connect_template % line_args
                            line = line.replace("'%s'" % funcname, funcname)
                            lines.append(line)
                        else:
                            line_args = (u.fullname.replace('.', '_'),
                                         cd[0], nodename, cd[1])
                            lines.append(connect_template2 % line_args)
            functionlines = ['# Functions']
            for function in functions:
                functionlines.append(cPickle.loads(function).rstrip())
            all_lines = importlines + functionlines + lines

            if not filename:
                filename = '%s%s.py' % (prefix, self.name)
            with open(filename, 'wt') as fp:
                fp.writelines('\n'.join(all_lines))
        return all_lines

    def run(self, plugin=None, plugin_args=None, updatehash=False):
        """ Execute the workflow

        Parameters
        ----------

        plugin: plugin name or object
            Plugin to use for execution. You can create your own plugins for
            execution.
        plugin_args : dictionary containing arguments to be sent to plugin
            constructor. see individual plugin doc strings for details.
        """
        if plugin is None:
            plugin = config.get('execution', 'plugin')
        if type(plugin) is not str:
            runner = plugin
        else:
            name = 'nipype.pipeline.plugins'
            try:
                __import__(name)
            except ImportError:
                msg = 'Could not import plugin module: %s' % name
                logger.error(msg)
                raise ImportError(msg)
            else:
                plugin_mod = getattr(sys.modules[name], '%sPlugin' % plugin)
                runner = plugin_mod(plugin_args=plugin_args)
        flatgraph = self._create_flat_graph()
        self.config = merge_dict(deepcopy(config._sections), self.config)
        if 'crashdump_dir' in self.config:
            warn(("Deprecated: workflow.config['crashdump_dir']\n"
                  "Please use config['execution']['crashdump_dir']"))
            crash_dir = self.config['crashdump_dir']
            self.config['execution']['crashdump_dir'] = crash_dir
            del self.config['crashdump_dir']
        logger.info(str(sorted(self.config)))
        self._set_needed_outputs(flatgraph)
        execgraph = generate_expanded_graph(deepcopy(flatgraph))
        for index, node in enumerate(execgraph.nodes()):
            node.config = merge_dict(deepcopy(self.config), node.config)
            node.base_dir = self.base_dir
            node.index = index
            if isinstance(node, MapNode):
                node.use_plugin = (plugin, plugin_args)
        self._configure_exec_nodes(execgraph)
        if str2bool(self.config['execution']['create_report']):
            self._write_report_info(self.base_dir, self.name, execgraph)
        runner.run(execgraph, updatehash=updatehash, config=self.config)
        datestr = datetime.utcnow().strftime('%Y%m%dT%H%M%S')
        if str2bool(self.config['execution']['write_provenance']):
            prov_base = op.join(self.base_dir,
                                     'workflow_provenance_%s' % datestr)
            logger.info('Provenance file prefix: %s' % prov_base)
            write_workflow_prov(execgraph, prov_base, format='all')
        return execgraph

    # PRIVATE API AND FUNCTIONS

    def _write_report_info(self, workingdir, name, graph):
        if workingdir is None:
            workingdir = os.getcwd()
        report_dir = op.join(workingdir, name)
        if not op.exists(report_dir):
            os.makedirs(report_dir)
        shutil.copyfile(op.join(op.dirname(__file__),
                                     'report_template.html'),
                        op.join(report_dir, 'index.html'))
        shutil.copyfile(op.join(op.dirname(__file__),
                                     '..', 'external', 'd3.js'),
                        op.join(report_dir, 'd3.js'))
        nodes, groups = topological_sort(graph, depth_first=True)
        graph_file = op.join(report_dir, 'graph1.json')
        json_dict = {'nodes': [], 'links': [], 'groups': [], 'maxN': 0}
        for i, node in enumerate(nodes):
            report_file = "%s/_report/report.rst" % \
                          node.output_dir().replace(report_dir, '')
            result_file = "%s/result_%s.pklz" % \
                          (node.output_dir().replace(report_dir, ''),
                           node.name)
            json_dict['nodes'].append(dict(name='%d_%s' % (i, node.name),
                                           report=report_file,
                                           result=result_file,
                                           group=groups[i]))
        maxN = 0
        for gid in np.unique(groups):
            procs = [i for i, val in enumerate(groups) if val == gid]
            N = len(procs)
            if N > maxN:
                maxN = N
            json_dict['groups'].append(dict(procs=procs,
                                            total=N,
                                            name='Group_%05d' % gid))
        json_dict['maxN'] = maxN
        for u, v in graph.in_edges_iter():
            json_dict['links'].append(dict(source=nodes.index(u),
                                           target=nodes.index(v),
                                           value=1))
        save_json(graph_file, json_dict)
        graph_file = op.join(report_dir, 'graph.json')
        template = '%%0%dd_' % np.ceil(np.log10(len(nodes))).astype(int)
        def getname(u, i):
            name_parts = u.fullname.split('.')
            #return '.'.join(name_parts[:-1] + [template % i + name_parts[-1]])
            return template % i + name_parts[-1]
        json_dict = []
        for i, node in enumerate(nodes):
            imports = []
            for u, v in graph.in_edges_iter(nbunch=node):
                imports.append(getname(u, nodes.index(u)))
            json_dict.append(dict(name=getname(node, i),
                                  size=1,
                                  group=groups[i],
                                  imports=imports))
        save_json(graph_file, json_dict)

    def _set_needed_outputs(self, graph):
        """Initialize node with list of which outputs are needed."""
        rm_outputs = self.config['execution']['remove_unnecessary_outputs']
        if not str2bool(rm_outputs):
            return
        for node in graph.nodes():
            node.needed_outputs = []
            for edge in graph.out_edges_iter(node):
                data = graph.get_edge_data(*edge)
                for sourceinfo, _ in sorted(data['connect']):
                    if isinstance(sourceinfo, tuple):
                        input_name = sourceinfo[0]
                    else:
                        input_name = sourceinfo
                    if input_name not in node.needed_outputs:
                        node.needed_outputs += [input_name]
            if node.needed_outputs:
                node.needed_outputs = sorted(node.needed_outputs)

    def _configure_exec_nodes(self, graph):
        """Ensure that each node knows where to get inputs from
        """
        for node in graph.nodes():
            node.input_source = {}
            for edge in graph.in_edges_iter(node):
                data = graph.get_edge_data(*edge)
                for sourceinfo, field in sorted(data['connect']):
                    node.input_source[field] = \
                        (op.join(edge[0].output_dir(),
                         'result_%s.pklz' % edge[0].name),
                         sourceinfo)

    def _check_nodes(self, nodes):
        """Checks if any of the nodes are already in the graph

        """
        node_names = [node.name for node in self._graph.nodes()]
        node_lineage = [node._hierarchy for node in self._graph.nodes()]
        for node in nodes:
            if node.name in node_names:
                idx = node_names.index(node.name)
                if node_lineage[idx] in [node._hierarchy, self.name]:
                    raise IOError('Duplicate node name %s found.' % node.name)
            else:
                node_names.append(node.name)

    def _has_attr(self, parameter, subtype='in'):
        """Checks if a parameter is available as an input or output
        """
        if subtype == 'in':
            subobject = self._get_all_inputs()
        else:
            subobject = self._get_all_outputs()
        attrlist = parameter.split('.')
        cur_out = subobject
        for attr in attrlist:
            if not hasattr(cur_out, attr):
                return False
            cur_out = getattr(cur_out, attr)
        return True

    def _get_parameter_node(self, parameter, subtype='in'):
        """Returns the underlying node corresponding to an input or
        output parameter
        """
        if subtype == 'in':
            subobject = self._get_all_inputs()
        else:
            subobject = self._get_all_outputs()
        attrlist = parameter.split('.')
        cur_out = subobject
        for attr in attrlist[:-1]:
            cur_out = getattr(cur_out, attr)
        return cur_out.traits()[attrlist[-1]].node

    def _check_outputs(self, parameter):
        return self._has_attr(parameter, subtype='out')

    def _check_inputs(self, parameter):
        return self._has_attr(parameter, subtype='in')

    def _get_inputs(self):
        return self._get_all_inputs()

    def _get_all_inputs(self):
        """Returns the inputs of a workflow

        This function does not return any input ports that are already
        connected
        """
        inputdict = TraitedSpec()
        for node in self._graph.nodes():
            inputdict.add_trait(node.name, traits.Instance(TraitedSpec))
            if isinstance(node, Workflow):
                setattr(inputdict, node.name, node._get_all_inputs())
            else:
                taken_inputs = []
                for _, _, d in self._graph.in_edges_iter(nbunch=node,
                                                         data=True):
                    for cd in d['connect']:
                        taken_inputs.append(cd[1])
                unconnectedinputs = TraitedSpec()
                for key, trait in node.inputs.items():
                    if key not in taken_inputs:
                        unconnectedinputs.add_trait(key,
                                                    traits.Trait(trait,
                                                                 node=node))
                        value = getattr(node.inputs, key)
                        setattr(unconnectedinputs, key, value)
                setattr(inputdict, node.name, unconnectedinputs)
                getattr(inputdict, node.name).on_trait_change(self._set_input)
        return inputdict

    def _get_outputs(self):
        return self._get_all_outputs()

    def _get_all_outputs(self):
        """Returns all possible output ports that are not already connected
        """
        outputdict = TraitedSpec()
        for node in self._graph.nodes():
            outputdict.add_trait(node.name, traits.Instance(TraitedSpec))
            if isinstance(node, Workflow):
                setattr(outputdict, node.name, node._get_all_outputs())
            elif node.outputs:
                outputs = TraitedSpec()
                for key, _ in node.outputs.items():
                    outputs.add_trait(key, traits.Any(node=node))
                    setattr(outputs, key, None)
                setattr(outputdict, node.name, outputs)
        return outputdict

    def _set_input(self, object, name, newvalue):
        """Trait callback function to update a node input
        """
        object.traits()[name].node.set_input(name, newvalue)

    def _set_node_input(self, node, param, source, sourceinfo):
        """Set inputs of a node given the edge connection"""
        if isinstance(sourceinfo, six.string_types):
            val = source.get_output(sourceinfo)
        elif isinstance(sourceinfo, tuple):
            if callable(sourceinfo[1]):
                val = sourceinfo[1](source.get_output(sourceinfo[0]),
                                    *sourceinfo[2:])
        newval = val
        if isinstance(val, TraitDictObject):
            newval = dict(val)
        if isinstance(val, TraitListObject):
            newval = val[:]
        logger.debug('setting node input: %s->%s', param, str(newval))
        node.set_input(param, deepcopy(newval))

    def _get_all_nodes(self):
        allnodes = []
        for node in self._graph.nodes():
            if isinstance(node, Workflow):
                allnodes.extend(node._get_all_nodes())
            else:
                allnodes.append(node)
        return allnodes

    def _has_node(self, wanted_node):
        for node in self._graph.nodes():
            if wanted_node == node:
                return True
            if isinstance(node, Workflow):
                if node._has_node(wanted_node):
                    return True
        return False

    def _create_flat_graph(self):
        """Make a simple DAG where no node is a workflow."""
        logger.debug('Creating flat graph for workflow: %s', self.name)
        workflowcopy = deepcopy(self)
        workflowcopy._generate_flatgraph()
        return workflowcopy._graph

    def _reset_hierarchy(self):
        """Reset the hierarchy on a graph
        """
        for node in self._graph.nodes():
            if isinstance(node, Workflow):
                node._reset_hierarchy()
                for innernode in node._graph.nodes():
                    innernode._hierarchy = '.'.join((self.name,
                                                     innernode._hierarchy))
            else:
                node._hierarchy = self.name

    def _generate_flatgraph(self):
        """Generate a graph containing only Nodes or MapNodes
        """
        logger.debug('expanding workflow: %s', self)
        nodes2remove = []
        if not nx.is_directed_acyclic_graph(self._graph):
            raise Exception(('Workflow: %s is not a directed acyclic graph '
                             '(DAG)') % self.name)
        nodes = nx.topological_sort(self._graph)
        for node in nodes:
            logger.debug('processing node: %s' % node)
            if isinstance(node, Workflow):
                nodes2remove.append(node)
                # use in_edges instead of in_edges_iter to allow
                # disconnections to take place properly. otherwise, the
                # edge dict is modified.
                for u, _, d in self._graph.in_edges(nbunch=node, data=True):
                    logger.debug('in: connections-> %s' % str(d['connect']))
                    for cd in deepcopy(d['connect']):
                        logger.debug("in: %s" % str(cd))
                        dstnode = node._get_parameter_node(cd[1], subtype='in')
                        srcnode = u
                        srcout = cd[0]
                        dstin = cd[1].split('.')[-1]
                        logger.debug('in edges: %s %s %s %s' %
                                     (srcnode, srcout, dstnode, dstin))
                        self.disconnect(u, cd[0], node, cd[1])
                        self.connect(srcnode, srcout, dstnode, dstin)
                # do not use out_edges_iter for reasons stated in in_edges
                for _, v, d in self._graph.out_edges(nbunch=node, data=True):
                    logger.debug('out: connections-> %s' % str(d['connect']))
                    for cd in deepcopy(d['connect']):
                        logger.debug("out: %s" % str(cd))
                        dstnode = v
                        if isinstance(cd[0], tuple):
                            parameter = cd[0][0]
                        else:
                            parameter = cd[0]
                        srcnode = node._get_parameter_node(parameter,
                                                           subtype='out')
                        if isinstance(cd[0], tuple):
                            srcout = list(cd[0])
                            srcout[0] = parameter.split('.')[-1]
                            srcout = tuple(srcout)
                        else:
                            srcout = parameter.split('.')[-1]
                        dstin = cd[1]
                        logger.debug('out edges: %s %s %s %s' % (srcnode,
                                                                 srcout,
                                                                 dstnode,
                                                                 dstin))
                        self.disconnect(node, cd[0], v, cd[1])
                        self.connect(srcnode, srcout, dstnode, dstin)
                # expand the workflow node
                #logger.debug('expanding workflow: %s', node)
                node._generate_flatgraph()
                for innernode in node._graph.nodes():
                    innernode._hierarchy = '.'.join((self.name,
                                                     innernode._hierarchy))
                self._graph.add_nodes_from(node._graph.nodes())
                self._graph.add_edges_from(node._graph.edges(data=True))
        if nodes2remove:
            self._graph.remove_nodes_from(nodes2remove)
        logger.debug('finished expanding workflow: %s', self)

    def _get_dot(self, prefix=None, hierarchy=None, colored=False,
                 simple_form=True, level=0):
        """Create a dot file with connection info
        """
        if prefix is None:
            prefix = '  '
        if hierarchy is None:
            hierarchy = []
        colorset = ['#FFFFC8','#0000FF','#B4B4FF','#E6E6FF','#FF0000',
                    '#FFB4B4','#FFE6E6','#00A300','#B4FFB4','#E6FFE6']

        dotlist = ['%slabel="%s";' % (prefix, self.name)]
        for node in nx.topological_sort(self._graph):
            fullname = '.'.join(hierarchy + [node.fullname])
            nodename = fullname.replace('.', '_')
            if not isinstance(node, Workflow):
                node_class_name = get_print_name(node, simple_form=simple_form)
                if not simple_form:
                    node_class_name = '.'.join(node_class_name.split('.')[1:])
                if hasattr(node, 'iterables') and node.iterables:
                    dotlist.append(('%s[label="%s", shape=box3d,'
                                    'style=filled, color=black, colorscheme'
                                    '=greys7 fillcolor=2];') % (nodename,
                                                            node_class_name))
                else:
                    if colored:
                        dotlist.append(('%s[label="%s", style=filled,'
                                        ' fillcolor="%s"];')
                                        % (nodename,node_class_name,
                                           colorset[level]))
                    else:
                        dotlist.append(('%s[label="%s"];')
                                        % (nodename,node_class_name))

        for node in nx.topological_sort(self._graph):
            if isinstance(node, Workflow):
                fullname = '.'.join(hierarchy + [node.fullname])
                nodename = fullname.replace('.', '_')
                dotlist.append('subgraph cluster_%s {' % nodename)
                if colored:
                    dotlist.append(prefix + prefix + 'edge [color="%s"];' % (colorset[level+1]))
                    dotlist.append(prefix + prefix + 'style=filled;')
                    dotlist.append(prefix + prefix + 'fillcolor="%s";' % (colorset[level+2]))
                dotlist.append(node._get_dot(prefix=prefix + prefix,
                                             hierarchy=hierarchy + [self.name],
                                             colored=colored,
                                             simple_form=simple_form, level=level+3))
                dotlist.append('}')
                if level==6:level=2
            else:
                for subnode in self._graph.successors_iter(node):
                    if node._hierarchy != subnode._hierarchy:
                        continue
                    if not isinstance(subnode, Workflow):
                        nodefullname = '.'.join(hierarchy + [node.fullname])
                        subnodefullname = '.'.join(hierarchy +
                                                   [subnode.fullname])
                        nodename = nodefullname.replace('.', '_')
                        subnodename = subnodefullname.replace('.', '_')
                        for _ in self._graph.get_edge_data(node,
                                                           subnode)['connect']:
                            dotlist.append('%s -> %s;' % (nodename,
                                                          subnodename))
                        logger.debug('connection: ' + dotlist[-1])
        # add between workflow connections
        for u, v, d in self._graph.edges_iter(data=True):
            uname = '.'.join(hierarchy + [u.fullname])
            vname = '.'.join(hierarchy + [v.fullname])
            for src, dest in d['connect']:
                uname1 = uname
                vname1 = vname
                if isinstance(src, tuple):
                    srcname = src[0]
                else:
                    srcname = src
                if '.' in srcname:
                    uname1 += '.' + '.'.join(srcname.split('.')[:-1])
                if '.' in dest and '@' not in dest:
                    if not isinstance(v, Workflow):
                        if 'datasink' not in \
                           str(v._interface.__class__).lower():
                            vname1 += '.' + '.'.join(dest.split('.')[:-1])
                    else:
                        vname1 += '.' + '.'.join(dest.split('.')[:-1])
                if uname1.split('.')[:-1] != vname1.split('.')[:-1]:
                    dotlist.append('%s -> %s;' % (uname1.replace('.', '_'),
                                                  vname1.replace('.', '_')))
                    logger.debug('cross connection: ' + dotlist[-1])
        return ('\n' + prefix).join(dotlist)


class InterfacedWorkflow(Workflow):
    """
    A workflow that automatically generates the input and output nodes to avoid
    repetitive inputnode.* and outputnode.* connections and allow for agile
    pipeline chaining.
    """

    @property
    def input_names(self):
        return self._input_names

    @property
    def output_names(self):
        return self._output_names

    def __init__(self, name, base_dir=None, input_names=[], output_names=[]):
        """Create a workflow object.

        Parameters
        ----------
        name : alphanumeric string
            unique identifier for the workflow
        base_dir : string, optional
            path to workflow storage

        """
        from nipype.interfaces.utility import IdentityInterface
        super(InterfacedWorkflow, self).__init__(name, base_dir)

        if isinstance(input_names, str):
            input_names = [input_names]

        if input_names is None or not input_names:
            raise ValueError(('InterfacedWorkflow input_names must be a '
                             'non-empty list'))

        if isinstance(output_names, str):
            output_names = [output_names]

        if output_names is None or not output_names:
            raise ValueError(('InterfacedWorkflow output_names must be a '
                             'non-empty list'))

        self._input_names = input_names
        self._output_names = output_names

        self._inputnode = Node(IdentityInterface(fields=input_names),
                               name='inputnode')
        self._outputnode = Node(IdentityInterface(fields=output_names),
                                name='outputnode')

    def connect(self, *args, **kwargs):
        """
        Extends the connect method to accept void nodes for inputs and outputs.

        Parameters
        ----------

        args : same as superclass

        """
        if len(args) == 1:
            conns = args[0]
        elif len(args) == 4:
            conns = [(args[0], args[2], [(args[1], args[3])])]
        else:
            raise Exception('unknown set of parameters to connect function')

        connection_list = []
        for conn in conns:
            srcpref = ''
            dstpref = ''

            if (isinstance(conn[0], str) and conn[0][0:2] == 'in'):
                srcnode = self._inputnode
            else:
                srcnode = conn[0]

            if (isinstance(conn[1], str) and conn[1][0:3] == 'out'):
                dstnode = self._outputnode
            else:
                dstnode = conn[1]

            if isinstance(srcnode, InterfacedWorkflow):
                srcpref = 'outputnode.'

            if isinstance(dstnode, InterfacedWorkflow):
                dstpref = 'inputnode.'

            if len(conn) == 2:
                srcnames = srcnode.outputs.copyable_trait_names()
                dstnames = dstnode.inputs.copyable_trait_names()
                for n in srcnames:
                    if n not in dstnames:
                        raise RuntimeError(('Interface missmatch between '
                                           'workflows, %s port is not '
                                           'present in destination node') % n)
                ports = [(srcpref+k, dstpref+k) for k in srcnames]
            else:
                ports = []
                for c in conn[2]:
                    srcport = c[0]
                    dstport = c[1]
                    if len(srcpref) > 0 and not '.' in srcport:
                        srcport = srcpref + srcport

                    if len(dstpref) > 0 and not '.' in dstport:
                        dstport = dstpref + dstport

                    ports.append((srcport, dstport))

            connection_list.append((srcnode, dstnode, ports))

        super(InterfacedWorkflow, self).connect(connection_list, **kwargs)

    def _get_inputs(self):
        """
        Returns the inputs of a workflow

        This function does not return any input ports that are already
        connected, nor internal input ports
        """
        inputdict = TraitedSpec()
        node = self._inputnode

        taken_inputs = []
        for _, _, d in self._graph.in_edges_iter(nbunch=node,
                                                 data=True):
            for cd in d['connect']:
                taken_inputs.append(cd[1])

        for key, trait in node.inputs.items():
            if key not in taken_inputs:
                inputdict.add_trait(key, traits.Trait(trait, node=node))
                value = getattr(node.inputs, key)
                setattr(inputdict, key, value)

        inputdict.on_trait_change(self._set_input)
        return inputdict

    def _get_outputs(self):
        """
        Returns all possible output ports of the output node that are not
        already connected
        """
        outputdict = TraitedSpec()
        node = self._outputnode

        if node.outputs:
            for key, _ in node.outputs.items():
                outputdict.add_trait(key, traits.Any(node=node))
                setattr(outputdict, key, None)
        return outputdict


class GraftWorkflow(InterfacedWorkflow):
    """
    A workflow ready to insert several internal workflows that share
    i/o interfaces, and are run on the same input data.
    This workflow produces as many outputs as inserted subworkflows, and
    an outputnode with all the outputs merged.

    Example
    -------
    >>> import nipype.pipeline.engine as npe
    >>> import nipype.interfaces.utility as niu
    >>> from nipype.interfaces.fsl import Threshold
    >>> from nipype.interfaces.utility import IdentityInterface
    >>> wf1 = npe.InterfacedWorkflow(name='testname1', input_names=['in_file', \
                                     'thresh'], output_names=['out_file'])
    >>> node = npe.Node(Threshold(), name='internalnode')
    >>> wf1.connect([ ('in', node), (node, 'out') ])
    >>> wf2 = wf1.clone(name='testname2')
    >>> wf = npe.GraftWorkflow(name='graft', fields_from=wf1)
    >>> wf.insert(wf1)
    0
    >>> wf.insert(wf2)
    1
    >>> wf.inputs.in_file = 'structural.nii'
    >>> wf.inputs.thresh = 1.0
    >>> wf.run() # doctest: +SKIP
    """

    def __init__(self, name, base_dir=None, fields_from=None,
                 input_names=[], output_names=[]):
        """
        Initializes the workflow from an existing InterfacedWorkflow
        """
        self._children = dict()
        self._cids = dict()
        self._outnodes = dict()
        from nipype.interfaces.utility import IdentityInterface, CollateInterface
        fields_undefined = ((input_names is None) or (output_names is None))
        wf_undefined = (fields_from is None)
        if wf_undefined and fields_undefined:
            raise ValueError(('An existing InterfacedWorkflow or the in/output'
                             ' names are required to initialize the '
                             'GraftWorkflow'))
        if not wf_undefined:
            if not isinstance(fields_from, InterfacedWorkflow):
                raise TypeError('Workflow is not an InterfacedWorkflow.')
            input_names = fields_from.input_names
            output_names = fields_from.output_names
        if (((input_names is None) or (not input_names)) and
           ((output_names is None) or (not output_names))):
            raise ValueError(('A GraftWorkflow cannot be initialized without '
                             'specifying either a fields_from workflow or i/o'
                             ' names lists'))

        super(GraftWorkflow, self).__init__(name=name, base_dir=base_dir,
                                            input_names=input_names,
                                            output_names=output_names)
        self._outputnode = Node(CollateInterface(fields=output_names), name='outputnode')

    def get_cid(self, name):
        return self._cids[name]

    def insert(self, workflow):
        """
        Inserts an InterfacedWorkflow into the workflow
        """
        from nipype.interfaces.utility import IdentityInterface

        if not isinstance(workflow, InterfacedWorkflow):
            raise TypeError(('Only InterfacedWorkflows can be inserted in '
                            'a GraftWorkflow.'))

        ckey = workflow.name
        cid = len(self._children)

        if ckey in self._children.keys():
            raise RuntimeError(('Trying to add an existing workflow to '
                               'GraftWorkflow'))

        childname = 'out%02d' % cid
        self._children[ckey] = workflow
        self._cids[ckey] = cid
        self._outnodes[ckey] = Node(IdentityInterface(fields=self.output_names),
                                    name=childname)

        # Check that interfaces are satisfied
        if ((workflow.input_names != self.input_names) or
           (workflow.output_names != self.output_names)):
            raise RuntimeError('Workflow does not meet the general interface')

        self.connect([('in', workflow), (workflow, self._outnodes[ckey]),
                     (self._outnodes[ckey], 'out',
                      [(key, '%s_%s' % (childname, key)) for key in self.output_names])])
        return cid


class Node(WorkflowBase):
    """Wraps interface objects for use in pipeline

    A Node creates a sandbox-like directory for executing the underlying
    interface. It will copy or link inputs into this directory to ensure that
    input data are not overwritten. A hash of the input state is used to
    determine if the Node inputs have changed and whether the node needs to be
    re-executed.

    Examples
    --------

    >>> from nipype import Node
    >>> from nipype.interfaces import spm
    >>> realign = Node(spm.Realign(), 'realign')
    >>> realign.inputs.in_files = 'functional.nii'
    >>> realign.inputs.register_to_mean = True
    >>> realign.run() # doctest: +SKIP

    """

    def __init__(self, interface, name, iterables=None, itersource=None,
                 synchronize=False, overwrite=None, needed_outputs=None,
                 run_without_submitting=False, **kwargs):
        """
        Parameters
        ----------

        interface : interface object
            node specific interface (fsl.Bet(), spm.Coregister())

        name : alphanumeric string
            node specific name

        iterables : generator
            Input field and list to iterate using the pipeline engine
            for example to iterate over different frac values in fsl.Bet()
            for a single field the input can be a tuple, otherwise a list
            of tuples
            node.iterables = ('frac',[0.5,0.6,0.7])
            node.iterables = [('fwhm',[2,4]),('fieldx',[0.5,0.6,0.7])]

            If this node has an itersource, then the iterables values
            is a dictionary which maps an iterable source field value
            to the target iterables field values, e.g.:
            inputspec.iterables = ('images',['img1.nii', 'img2.nii']])
            node.itersource = ('inputspec', ['frac'])
            node.iterables = ('frac', {'img1.nii': [0.5, 0.6],
                                       img2.nii': [0.6, 0.7]})

            If this node's synchronize flag is set, then an alternate
            form of the iterables is a [fields, values] list, where
            fields is the list of iterated fields and values is the
            list of value tuples for the given fields, e.g.:
            node.synchronize = True
            node.iterables = [('frac', 'threshold'),
                              [(0.5, True),
                               (0.6, False)]]

        itersource: tuple
            The (name, fields) iterables source which specifies the name
            of the predecessor iterable node and the input fields to use
            from that source node. The output field values comprise the
            key to the iterables parameter value mapping dictionary.

        synchronize: boolean
            Flag indicating whether iterables are synchronized.
            If the iterables are synchronized, then this iterable
            node is expanded once per iteration over all of the
            iterables values.
            Otherwise, this iterable node is expanded once per
            each permutation of the iterables values.

        overwrite : Boolean
            Whether to overwrite contents of output directory if it already
            exists. If directory exists and hash matches it
            assumes that process has been executed

        needed_outputs : list of output_names
            Force the node to keep only specific outputs. By default all
            outputs are kept. Setting this attribute will delete any output
            files and directories from the node's working directory that are
            not part of the `needed_outputs`.

        run_without_submitting : boolean
            Run the node without submitting to a job engine or to a
            multiprocessing pool

        """
        base_dir = None
        if 'base_dir' in kwargs:
            base_dir = kwargs['base_dir']
        super(Node, self).__init__(name, base_dir)
        if interface is None:
            raise IOError('Interface must be provided')
        if not isinstance(interface, Interface):
            raise IOError('interface must be an instance of an Interface')
        self._interface = interface
        self.name = name
        self._result = None
        self.iterables = iterables
        self.synchronize = synchronize
        self.itersource = itersource
        self.overwrite = overwrite
        self.parameterization = None
        self.run_without_submitting = run_without_submitting
        self.input_source = {}
        self.needed_outputs = []
        self.plugin_args = {}
        if needed_outputs:
            self.needed_outputs = sorted(needed_outputs)
        self._got_inputs = False

    @property
    def interface(self):
        """Return the underlying interface object"""
        return self._interface

    @property
    def result(self):
        if self._result:
            return self._result
        else:
            cwd = self.output_dir()
            result, _, _ = self._load_resultfile(cwd)
            return result

    @property
    def inputs(self):
        """Return the inputs of the underlying interface"""
        return self._interface.inputs

    @property
    def outputs(self):
        """Return the output fields of the underlying interface"""
        return self._interface._outputs()

    def output_dir(self):
        """Return the location of the output directory for the node"""
        if self.base_dir is None:
            self.base_dir = mkdtemp()
        outputdir = self.base_dir
        if self._hierarchy:
            outputdir = op.join(outputdir, *self._hierarchy.split('.'))
        if self.parameterization:
            if not str2bool(self.config['execution']['parameterize_dirs']):
                param_dirs = [self._parameterization_dir(p) for p in
                              self.parameterization]
                outputdir = op.join(outputdir, *param_dirs)
            else:
                outputdir = op.join(outputdir, *self.parameterization)
        return op.abspath(op.join(outputdir,
                                            self.name))

    def set_input(self, parameter, val):
        """ Set interface input value"""
        logger.debug('Node: setting nodelevel(%s) input %s = %s' % (str(self),
                                                                    parameter,
                                                                    str(val)))
        setattr(self.inputs, parameter, deepcopy(val))

    def get_output(self, parameter):
        """Retrieve a particular output of the node"""
        val = None
        if self._result:
            val = getattr(self._result.outputs, parameter)
        else:
            cwd = self.output_dir()
            result, _, _ = self._load_resultfile(cwd)
            if result and result.outputs:
                val = getattr(result.outputs, parameter)
        return val

    def help(self):
        """ Print interface help"""
        self._interface.help()

    def hash_exists(self, updatehash=False):
        # Get a dictionary with hashed filenames and a hashvalue
        # of the dictionary itself.
        hashed_inputs, hashvalue = self._get_hashval()
        outdir = self.output_dir()
        if op.exists(outdir):
            logger.debug(os.listdir(outdir))
        hashfiles = glob(op.join(outdir, '_0x*.json'))
        logger.debug(hashfiles)
        if len(hashfiles) > 1:
            logger.info(hashfiles)
            logger.info('Removing multiple hashfiles and forcing node to rerun')
            for hashfile in hashfiles:
                os.unlink(hashfile)
        hashfile = op.join(outdir, '_0x%s.json' % hashvalue)
        logger.debug(hashfile)
        if updatehash and op.exists(outdir):
            logger.debug("Updating hash: %s" % hashvalue)
            for file in glob(op.join(outdir, '_0x*.json')):
                os.remove(file)
            self._save_hashfile(hashfile, hashed_inputs)
        return op.exists(hashfile), hashvalue, hashfile, hashed_inputs

    def run(self, updatehash=False):
        """Execute the node in its directory.

        Parameters
        ----------

        updatehash: boolean
            Update the hash stored in the output directory
        """
        # check to see if output directory and hash exist
        if self.config is None:
            self.config = deepcopy(config._sections)
        else:
            self.config = merge_dict(deepcopy(config._sections), self.config)
        if not self._got_inputs:
            self._get_all_inputs()
            self._got_inputs = True
        outdir = self.output_dir()
        logger.info("Executing node %s in dir: %s" % (self._id, outdir))
        if op.exists(outdir):
            logger.debug(os.listdir(outdir))
        hash_info = self.hash_exists(updatehash=updatehash)
        hash_exists, hashvalue, hashfile, hashed_inputs = hash_info
        logger.debug(('updatehash, overwrite, always_run, hash_exists',
                      updatehash, self.overwrite, self._interface.always_run,
                      hash_exists))
        if (not updatehash and (((self.overwrite is None
                                  and self._interface.always_run)
                                 or self.overwrite) or
                                not hash_exists)):
            logger.debug("Node hash: %s" % hashvalue)

            # by rerunning we mean only nodes that did finish to run previously
            json_pat = op.join(outdir, '_0x*.json')
            json_unfinished_pat = op.join(outdir, '_0x*_unfinished.json')
            need_rerun = (op.exists(outdir)
                          and not isinstance(self, MapNode)
                          and len(glob(json_pat)) != 0
                          and len(glob(json_unfinished_pat)) == 0)
            if need_rerun:
                logger.debug("Rerunning node")
                logger.debug(("updatehash = %s, "
                              "self.overwrite = %s, "
                              "self._interface.always_run = %s, "
                              "os.path.exists(%s) = %s, "
                              "hash_method = %s") %
                             (str(updatehash),
                              str(self.overwrite),
                              str(self._interface.always_run),
                              hashfile,
                              str(op.exists(hashfile)),
                              self.config['execution']['hash_method'].lower()))
                log_debug = config.get('logging', 'workflow_level') == 'DEBUG'
                if log_debug and not op.exists(hashfile):
                    exp_hash_paths = glob(json_pat)
                    if len(exp_hash_paths) == 1:
                        split_out = split_filename(exp_hash_paths[0])
                        exp_hash_file_base = split_out[1]
                        exp_hash = exp_hash_file_base[len('_0x'):]
                        logger.debug("Previous node hash = %s" % exp_hash)
                        try:
                            prev_inputs = load_json(exp_hash_paths[0])
                        except:
                            pass
                        else:
                            logging.logdebug_dict_differences(prev_inputs,
                                                              hashed_inputs)
                cannot_rerun = (str2bool(
                    self.config['execution']['stop_on_first_rerun'])
                    and not (self.overwrite is None
                         and self._interface.always_run))
                if cannot_rerun:
                    raise Exception(("Cannot rerun when 'stop_on_first_rerun' "
                                     "is set to True"))
            hashfile_unfinished = op.join(outdir,
                                               '_0x%s_unfinished.json' %
                                               hashvalue)
            if op.exists(hashfile):
                os.remove(hashfile)
            rm_outdir = (op.exists(outdir)
                         and not (op.exists(hashfile_unfinished)
                                  and self._interface.can_resume)
                         and not isinstance(self, MapNode))
            if rm_outdir:
                logger.debug("Removing old %s and its contents" % outdir)
                try:
                    rmtree(outdir)
                except OSError as ex:
                    outdircont = os.listdir(outdir)
                    if ((ex.errno == errno.ENOTEMPTY) and (len(outdircont) == 0)):
                        logger.warn(('An exception was raised trying to remove old %s, '
                                    'but the path seems empty. Is it an NFS mount?. '
                                    'Passing the exception.') % outdir)
                        pass
                    elif ((ex.errno == errno.ENOTEMPTY) and (len(outdircont) != 0)):
                        logger.debug(('Folder contents (%d items): '
                                     '%s') % (len(outdircont), outdircont))
                        raise ex
                    else:
                        raise ex

            else:
                logger.debug(("%s found and can_resume is True or Node is a "
                              "MapNode - resuming execution") %
                             hashfile_unfinished)
                if isinstance(self, MapNode):
                    # remove old json files
                    for filename in glob(op.join(outdir, '_0x*.json')):
                        os.unlink(filename)
            outdir = make_output_dir(outdir)
            self._save_hashfile(hashfile_unfinished, hashed_inputs)
            self.write_report(report_type='preexec', cwd=outdir)
            savepkl(op.join(outdir, '_node.pklz'), self)
            savepkl(op.join(outdir, '_inputs.pklz'),
                    self.inputs.get_traitsfree())
            try:
                self._run_interface()
            except:
                os.remove(hashfile_unfinished)
                raise
            shutil.move(hashfile_unfinished, hashfile)
            self.write_report(report_type='postexec', cwd=outdir)
        else:
            if not op.exists(op.join(outdir, '_inputs.pklz')):
                logger.debug('%s: creating inputs file' % self.name)
                savepkl(op.join(outdir, '_inputs.pklz'),
                        self.inputs.get_traitsfree())
            if not op.exists(op.join(outdir, '_node.pklz')):
                logger.debug('%s: creating node file' % self.name)
                savepkl(op.join(outdir, '_node.pklz'), self)
            logger.debug("Hashfile exists. Skipping execution")
            self._run_interface(execute=False, updatehash=updatehash)
        logger.debug('Finished running %s in dir: %s\n' % (self._id, outdir))
        return self._result

    # Private functions
    def _parameterization_dir(self, param):
        """
        Returns the directory name for the given parameterization string as follows:
            - If the parameterization is longer than 32 characters, then
              return the SHA-1 hex digest.
            - Otherwise, return the parameterization unchanged.
        """
        if len(param) > 32:
            return sha1(param).hexdigest()
        else:
            return param

    def _get_hashval(self):
        """Return a hash of the input state"""
        if not self._got_inputs:
            self._get_all_inputs()
            self._got_inputs = True
        hashed_inputs, hashvalue = self.inputs.get_hashval(
            hash_method=self.config['execution']['hash_method'])
        rm_extra = self.config['execution']['remove_unnecessary_outputs']
        if str2bool(rm_extra) and self.needed_outputs:
            hashobject = md5()
            hashobject.update(hashvalue)
            sorted_outputs = sorted(self.needed_outputs)
            hashobject.update(str(sorted_outputs))
            hashvalue = hashobject.hexdigest()
            hashed_inputs['needed_outputs'] = sorted_outputs
        return hashed_inputs, hashvalue

    def _save_hashfile(self, hashfile, hashed_inputs):
        try:
            save_json(hashfile, hashed_inputs)
        except (IOError, TypeError):
            err_type = sys.exc_info()[0]
            if err_type is TypeError:
                # XXX - SG current workaround is to just
                # create the hashed file and not put anything
                # in it
                fd = open(hashfile, 'wt')
                fd.writelines(str(hashed_inputs))
                fd.close()
                logger.debug(('Unable to write a particular type to the json '
                              'file'))
            else:
                logger.critical('Unable to open the file in write mode: %s' %
                                hashfile)

    def _get_inputs(self):
        return self._get_all_inputs()

    def _get_all_inputs(self):
        """Retrieve inputs from pointers to results file

        This mechanism can be easily extended/replaced to retrieve data from
        other data sources (e.g., XNAT, HTTP, etc.,.)
        """
        logger.debug('Setting node %s inputs' % self.name)
        for key, info in self.input_source.items():
            logger.debug('input: %s, info: %s' % (key, str(info)))
            results_file = info[0]
            logger.debug('results file: %s' % results_file)
            results = loadpkl(results_file)
            output_value = Undefined
            if isinstance(info[1], tuple):
                output_name = info[1][0]
                value = getattr(results.outputs, output_name)
                if isdefined(value):
                    output_value = evaluate_connect_function(info[1][1],
                                                             info[1][2],
                                                             value)
            else:
                output_name = info[1]
                try:
                    output_value = results.outputs.get()[output_name]
                except TypeError:
                    output_value = results.outputs.dictcopy()[output_name]
            logger.debug('output: %s' % output_name)
            try:
                self.set_input(key, deepcopy(output_value))
            except traits.TraitError, e:
                msg = ['Error setting node input:',
                       'Node: %s' % self.name,
                       'input: %s' % key,
                       'results_file: %s' % results_file,
                       'value: %s' % str(output_value)]
                e.args = (e.args[0] + "\n" + '\n'.join(msg),)
                raise

    def _run_interface(self, execute=True, updatehash=False):
        if updatehash:
            return
        old_cwd = os.getcwd()
        os.chdir(self.output_dir())
        self._result = self._run_command(execute)
        os.chdir(old_cwd)

    def _save_results(self, result, cwd):
        resultsfile = op.join(cwd, 'result_%s.pklz' % self.name)
        if result.outputs:
            try:
                outputs = result.outputs.get()
            except TypeError:
                outputs = result.outputs.dictcopy()  # outputs was a bunch
            result.outputs.set(**modify_paths(outputs, relative=True,
                                              basedir=cwd))

        savepkl(resultsfile, result)
        logger.debug('saved results in %s' % resultsfile)

        if result.outputs:
            result.outputs.set(**outputs)

    def _load_resultfile(self, cwd):
        """Load results if it exists in cwd

        Parameter
        ---------

        cwd : working directory of node

        Returns
        -------

        result : InterfaceResult structure
        aggregate : boolean indicating whether node should aggregate_outputs
        attribute error : boolean indicating whether there was some mismatch in
            versions of traits used to store result and hence node needs to
            rerun
        """
        aggregate = True
        resultsoutputfile = op.join(cwd, 'result_%s.pklz' % self.name)
        result = None
        attribute_error = False
        if op.exists(resultsoutputfile):
            pkl_file = gzip.open(resultsoutputfile, 'rb')
            try:
                result = cPickle.load(pkl_file)
            except (traits.TraitError, AttributeError, ImportError), err:
                if isinstance(err, (AttributeError, ImportError)):
                    attribute_error = True
                    logger.debug(('attribute error: %s probably using '
                                  'different trait pickled file') % str(err))
                else:
                    logger.debug(('some file does not exist. hence trait '
                                  'cannot be set'))
            else:
                if result.outputs:
                    try:
                        outputs = result.outputs.get()
                    except TypeError:
                        outputs = result.outputs.dictcopy()  # outputs == Bunch
                    try:
                        result.outputs.set(**modify_paths(outputs,
                                                          relative=False,
                                                          basedir=cwd))
                    except FileNotFoundError:
                        logger.debug(('conversion to full path results in '
                                      'non existent file'))
                aggregate = False
            pkl_file.close()
        logger.debug('Aggregate: %s', aggregate)
        return result, aggregate, attribute_error

    def _load_results(self, cwd):
        result, aggregate, attribute_error = self._load_resultfile(cwd)
        # try aggregating first
        if aggregate:
            logger.debug('aggregating results')
            if attribute_error:
                old_inputs = loadpkl(op.join(cwd, '_inputs.pklz'))
                self.inputs.set(**old_inputs)
            if not isinstance(self, MapNode):
                self._copyfiles_to_wd(cwd, True, linksonly=True)
                aggouts = self._interface.aggregate_outputs(
                    needed_outputs=self.needed_outputs)
                runtime = Bunch(cwd=cwd,
                                returncode=0,
                                environ=deepcopy(os.environ.data),
                                hostname=gethostname())
                result = InterfaceResult(
                    interface=self._interface.__class__,
                    runtime=runtime,
                    inputs=self._interface.inputs.get_traitsfree(),
                    outputs=aggouts)
                self._save_results(result, cwd)
            else:
                logger.debug('aggregating mapnode results')
                self._run_interface()
                result = self._result
        return result

    def _run_command(self, execute, copyfiles=True):
        cwd = os.getcwd()
        if execute and copyfiles:
            self._originputs = deepcopy(self._interface.inputs)
        if execute:
            runtime = Bunch(returncode=1,
                            environ=deepcopy(os.environ.data),
                            hostname=gethostname())
            result = InterfaceResult(
                interface=self._interface.__class__,
                runtime=runtime,
                inputs=self._interface.inputs.get_traitsfree())
            self._result = result
            logger.debug('Executing node')
            if copyfiles:
                self._copyfiles_to_wd(cwd, execute)
            if issubclass(self._interface.__class__, CommandLine):
                try:
                    cmd = self._interface.cmdline
                except Exception, msg:
                    self._result.runtime.stderr = msg
                    raise
                cmdfile = op.join(cwd, 'command.txt')
                fd = open(cmdfile, 'wt')
                fd.writelines(cmd + "\n")
                fd.close()
                logger.info('Running: %s' % cmd)
            try:
                result = self._interface.run()
            except Exception, msg:
                self._result.runtime.stderr = msg
                raise

            dirs2keep = None
            if isinstance(self, MapNode):
                dirs2keep = [op.join(cwd, 'mapflow')]
            result.outputs = clean_working_directory(result.outputs, cwd,
                                                     self._interface.inputs,
                                                     self.needed_outputs,
                                                     self.config,
                                                     dirs2keep=dirs2keep)
            self._save_results(result, cwd)
        else:
            logger.info("Collecting precomputed outputs")
            try:
                result = self._load_results(cwd)
            except (FileNotFoundError, AttributeError):
                # if aggregation does not work, rerun the node
                logger.info(("Some of the outputs were not found: "
                             "rerunning node."))
                result = self._run_command(execute=True, copyfiles=False)
        return result

    def _strip_temp(self, files, wd):
        out = []
        for f in files:
            if isinstance(f, list):
                out.append(self._strip_temp(f, wd))
            else:
                out.append(f.replace(op.join(wd, '_tempinput'), wd))
        return out

    def _copyfiles_to_wd(self, outdir, execute, linksonly=False):
        """ copy files over and change the inputs"""
        if hasattr(self._interface, '_get_filecopy_info'):
            logger.debug('copying files to wd [execute=%s, linksonly=%s]' %
                         (str(execute), str(linksonly)))
            if execute and linksonly:
                olddir = outdir
                outdir = op.join(outdir, '_tempinput')
                os.makedirs(outdir)
            for info in self._interface._get_filecopy_info():
                files = self.inputs.get().get(info['key'])
                if not isdefined(files):
                    continue
                if files:
                    infiles = filename_to_list(files)
                    if execute:
                        if linksonly:
                            if not info['copy']:
                                newfiles = copyfiles(infiles,
                                                     [outdir],
                                                     copy=info['copy'],
                                                     create_new=True)
                            else:
                                newfiles = fnames_presuffix(infiles,
                                                            newpath=outdir)
                            newfiles = self._strip_temp(
                                newfiles,
                                op.abspath(olddir).split(op.sep)[-1])
                        else:
                            newfiles = copyfiles(infiles,
                                                 [outdir],
                                                 copy=info['copy'],
                                                 create_new=True)
                    else:
                        newfiles = fnames_presuffix(infiles, newpath=outdir)
                    if not isinstance(files, list):
                        newfiles = list_to_filename(newfiles)
                    setattr(self.inputs, info['key'], newfiles)
            if execute and linksonly:
                rmtree(outdir)

    def update(self, **opts):
        self.inputs.update(**opts)

    def write_report(self, report_type=None, cwd=None):
        if not str2bool(self.config['execution']['create_report']):
            return
        report_dir = op.join(cwd, '_report')
        report_file = op.join(report_dir, 'report.rst')
        if not op.exists(report_dir):
            os.makedirs(report_dir)
        if report_type == 'preexec':
            logger.debug('writing pre-exec report to %s' % report_file)
            fp = open(report_file, 'wt')
            fp.writelines(write_rst_header('Node: %s' % get_print_name(self),
                                           level=0))
            fp.writelines(write_rst_list(['Hierarchy : %s' % self.fullname,
                                          'Exec ID : %s' % self._id]))
            fp.writelines(write_rst_header('Original Inputs', level=1))
            fp.writelines(write_rst_dict(self.inputs.get()))
        if report_type == 'postexec':
            logger.debug('writing post-exec report to %s' % report_file)
            fp = open(report_file, 'at')
            fp.writelines(write_rst_header('Execution Inputs', level=1))
            fp.writelines(write_rst_dict(self.inputs.get()))
            exit_now = (not hasattr(self.result, 'outputs')
                        or self.result.outputs is None)
            if exit_now:
                return
            fp.writelines(write_rst_header('Execution Outputs', level=1))
            if isinstance(self.result.outputs, Bunch):
                fp.writelines(write_rst_dict(self.result.outputs.dictcopy()))
            elif self.result.outputs:
                fp.writelines(write_rst_dict(self.result.outputs.get()))
            if isinstance(self, MapNode):
                fp.close()
                return
            fp.writelines(write_rst_header('Runtime info', level=1))
            if hasattr(self.result.runtime, 'cmdline'):
                fp.writelines(write_rst_dict(
                    {'hostname': self.result.runtime.hostname,
                     'duration': self.result.runtime.duration,
                     'command': self.result.runtime.cmdline}))
            else:
                fp.writelines(write_rst_dict(
                    {'hostname': self.result.runtime.hostname,
                     'duration': self.result.runtime.duration}))
            if hasattr(self.result.runtime, 'merged'):
                fp.writelines(write_rst_header('Terminal output', level=2))
                fp.writelines(write_rst_list(self.result.runtime.merged))
            if hasattr(self.result.runtime, 'environ'):
                fp.writelines(write_rst_header('Environment', level=2))
                fp.writelines(write_rst_dict(self.result.runtime.environ))
        fp.close()


class JoinNode(Node):
    """Wraps interface objects that join inputs into a list.

    Examples
    --------

    >>> import nipype.pipeline.engine as pe
    >>> from nipype import Node, JoinNode, Workflow
    >>> from nipype.interfaces.utility import IdentityInterface
    >>> from nipype.interfaces import (ants, dcm2nii, fsl)
    >>> wf = Workflow(name='preprocess')
    >>> inputspec = Node(IdentityInterface(fields=['image']),
    ...                     name='inputspec')
    >>> inputspec.iterables = [('image',
    ...                        ['img1.nii', 'img2.nii', 'img3.nii'])]
    >>> img2flt = Node(fsl.ImageMaths(out_data_type='float'),
    ...                   name='img2flt')
    >>> wf.connect(inputspec, 'image', img2flt, 'in_file')
    >>> average = JoinNode(ants.AverageImages(), joinsource='inputspec',
    ...                       joinfield='images', name='average')
    >>> wf.connect(img2flt, 'out_file', average, 'images')
    >>> realign = Node(fsl.FLIRT(), name='realign')
    >>> wf.connect(img2flt, 'out_file', realign, 'in_file')
    >>> wf.connect(average, 'output_average_image', realign, 'reference')
    >>> strip = Node(fsl.BET(), name='strip')
    >>> wf.connect(realign, 'out_file', strip, 'in_file')

    """

    def __init__(self, interface, name, joinsource, joinfield=None,
        unique=False, **kwargs):
        """

        Parameters
        ----------
        interface : interface object
            node specific interface (fsl.Bet(), spm.Coregister())
        name : alphanumeric string
            node specific name
        joinsource : node name
            name of the join predecessor iterable node
        joinfield : string or list of strings
            name(s) of list input fields that will be aggregated.
            The default is all of the join node input fields.
        unique : flag indicating whether to ignore duplicate input values

        See Node docstring for additional keyword arguments.
        """
        super(JoinNode, self).__init__(interface, name, **kwargs)

        self.joinsource = joinsource
        """the join predecessor iterable node"""

        if not joinfield:
            # default is the interface fields
            joinfield = self._interface.inputs.copyable_trait_names()
        elif isinstance(joinfield, six.string_types):
            joinfield = [joinfield]
        self.joinfield = joinfield
        """the fields to join"""

        self._inputs = self._override_join_traits(self._interface.inputs,
                                                  self.joinfield)
        """the override inputs"""

        self._unique = unique
        """flag indicating whether to ignore duplicate input values"""

        self._next_slot_index = 0
        """the joinfield index assigned to an iterated input"""

    @property
    def joinsource(self):
        return self._joinsource

    @joinsource.setter
    def joinsource(self, value):
        """Set the joinsource property. If the given value is a Node,
        then the joinsource is set to the node name.
        """
        if isinstance(value, Node):
            value = value.name
        self._joinsource = value

    @property
    def inputs(self):
        """The JoinNode inputs include the join field overrides."""
        return self._inputs

    def _add_join_item_fields(self):
        """Add new join item fields assigned to the next iterated
        input

        This method is intended solely for workflow graph expansion.

        Examples
        --------

        >>> from nipype.interfaces.utility import IdentityInterface
        >>> import nipype.pipeline.engine as pe
        >>> from nipype import Node, JoinNode, Workflow
        >>> inputspec = Node(IdentityInterface(fields=['image']),
        ...    name='inputspec'),
        >>> join = JoinNode(IdentityInterface(fields=['images', 'mask']),
        ...    joinsource='inputspec', joinfield='images', name='join')
        >>> join._add_join_item_fields()
        {'images': 'imagesJ1'}

        Return the {base field: slot field} dictionary
        """
        # create the new join item fields
        idx = self._next_slot_index
        newfields = dict([(field, self._add_join_item_field(field, idx))
                          for field in self.joinfield])
        # increment the join slot index
        logger.debug("Added the %s join item fields %s." % (self, newfields))
        self._next_slot_index += 1
        return newfields

    def _add_join_item_field(self, field, index):
        """Add new join item fields qualified by the given index

        Return the new field name
        """
        # the new field name
        name = self._join_item_field_name(field, index)
        # make a copy of the join trait
        trait = self._inputs.trait(field, False, True)
        # add the join item trait to the override traits
        self._inputs.add_trait(name, trait)

        return name

    def _join_item_field_name(self, field, index):
        """Return the field suffixed by the index + 1"""
        return "%sJ%d" % (field, index + 1)

    def _override_join_traits(self, basetraits, fields):
        """Convert the given join fields to accept an input that
        is a list item rather than a list. Non-join fields
        delegate to the interface traits.

        Return the override DynamicTraitedSpec
        """
        dyntraits = DynamicTraitedSpec()
        if fields is None:
            fields = basetraits.copyable_trait_names()
        else:
            # validate the fields
            for field in fields:
                if not basetraits.trait(field):
                    raise ValueError("The JoinNode %s does not have a field"
                                     " named %s" % (self.name, field))
        for name, trait in basetraits.items():
            # if a join field has a single inner trait, then the item
            # trait is that inner trait. Otherwise, the item trait is
            # a new Any trait.
            if name in fields and len(trait.inner_traits) == 1:
                item_trait = trait.inner_traits[0]
                dyntraits.add_trait(name, item_trait)
                logger.debug("Converted the join node %s field %s"
                             " trait type from %s to %s"
                             % (self, name, trait.trait_type.info(),
                                item_trait.info()))
            else:
                dyntraits.add_trait(name, traits.Any)
                setattr(dyntraits, name, Undefined)
        return dyntraits

    def _run_command(self, execute, copyfiles=True):
        """Collates the join inputs prior to delegating to the superclass."""
        self._collate_join_field_inputs()
        return super(JoinNode, self)._run_command(execute, copyfiles)

    def _collate_join_field_inputs(self):
        """
        Collects each override join item field into the interface join
        field input."""
        for field in self.inputs.copyable_trait_names():
            if field in self.joinfield:
                # collate the join field
                val = self._collate_input_value(field)
                try:
                    setattr(self._interface.inputs, field, val)
                except Exception as e:
                    raise ValueError(">>JN %s %s %s %s %s: %s" % (self, field, val, self.inputs.copyable_trait_names(), self.joinfield, e))
            elif hasattr(self._interface.inputs, field):
                # copy the non-join field
                val = getattr(self._inputs, field)
                if isdefined(val):
                    setattr(self._interface.inputs, field, val)
        logger.debug("Collated %d inputs into the %s node join fields"
                     % (self._next_slot_index, self))

    def _collate_input_value(self, field):
        """
        Collects the join item field values into a list or set value for
        the given field, as follows:

        - If the field trait is a Set, then the values are collected into
        a set.

        - Otherwise, the values are collected into a list which preserves
        the iterables order. If the ``unique`` flag is set, then duplicate
        values are removed but the iterables order is preserved.
        """
        val = [self._slot_value(field, idx)
               for idx in range(self._next_slot_index)]
        basetrait = self._interface.inputs.trait(field)
        if isinstance(basetrait.trait_type, traits.Set):
            return set(val)
        elif self._unique:
            return list(OrderedDict.fromkeys(val))
        else:
            return val

    def _slot_value(self, field, index):
        slot_field = self._join_item_field_name(field, index)
        try:
            return getattr(self._inputs, slot_field)
        except AttributeError as e:
            raise AttributeError("The join node %s does not have a slot field %s"
                         " to hold the %s value at index %d: %s"
                         % (self, slot_field, field, index, e))


class MapNode(Node):
    """Wraps interface objects that need to be iterated on a list of inputs.

    Examples
    --------

    >>> from nipype import MapNode
    >>> from nipype.interfaces import fsl
    >>> realign = MapNode(fsl.MCFLIRT(), 'in_file', 'realign')
    >>> realign.inputs.in_file = ['functional.nii',
    ...                           'functional2.nii',
    ...                           'functional3.nii']
    >>> realign.run() # doctest: +SKIP

    """

    def __init__(self, interface, iterfield, name, serial=False, nested=False, **kwargs):
        """

        Parameters
        ----------
        interface : interface object
            node specific interface (fsl.Bet(), spm.Coregister())
        iterfield : string or list of strings
            name(s) of input fields that will receive a list of whatever kind
            of input they take. the node will be run separately for each
            value in these lists. for more than one input, the values are
            paired (i.e. it does not compute a combinatorial product).
        name : alphanumeric string
            node specific name
        serial : boolean
            flag to enforce executing the jobs of the mapnode in a serial manner rather than parallel
        nested : boolea
            support for nested lists, if set the input list will be flattened before running, and the
            nested list structure of the outputs will be resored
        See Node docstring for additional keyword arguments.
        """


        super(MapNode, self).__init__(interface, name, **kwargs)
        if isinstance(iterfield, six.string_types):
            iterfield = [iterfield]
        self.iterfield = iterfield
        self.nested = nested
        self._inputs = self._create_dynamic_traits(self._interface.inputs,
                                                   fields=self.iterfield)
        self._inputs.on_trait_change(self._set_mapnode_input)
        self._got_inputs = False
<<<<<<< HEAD

=======
>>>>>>> 5e05ffe9
        self._serial = serial

    def _create_dynamic_traits(self, basetraits, fields=None, nitems=None):
        """Convert specific fields of a trait to accept multiple inputs
        """
        output = DynamicTraitedSpec()
        if fields is None:
            fields = basetraits.copyable_trait_names()
        for name, spec in basetraits.items():
            if name in fields and ((nitems is None) or (nitems > 1)):
                logger.debug('adding multipath trait: %s' % name)
                if self.nested:
                    output.add_trait(name, InputMultiPath(traits.Any()))
                else:
                    output.add_trait(name, InputMultiPath(spec.trait_type))
            else:
                output.add_trait(name, traits.Trait(spec))
            setattr(output, name, Undefined)
            value = getattr(basetraits, name)
            if isdefined(value):
                setattr(output, name, value)
            value = getattr(output, name)
        return output

    def set_input(self, parameter, val):
        """ Set interface input value or nodewrapper attribute

        Priority goes to interface.
        """
        logger.debug('MapNode: setting nodelevel(%s) input %s = %s' % (str(self),
                                                                       parameter,
                                                                       str(val)))
        self._set_mapnode_input(self.inputs, parameter, deepcopy(val))

    def _set_mapnode_input(self, object, name, newvalue):
        logger.debug('setting mapnode(%s) input: %s -> %s' % (str(self),
                                                              name,
                                                              str(newvalue)))
        if name in self.iterfield:
            setattr(self._inputs, name, newvalue)
        else:
            setattr(self._interface.inputs, name, newvalue)

    def _get_hashval(self):
        """ Compute hash including iterfield lists."""
        if not self._got_inputs:
            self._get_all_inputs()
            self._got_inputs = True
        self._check_iterfield()
        hashinputs = deepcopy(self._interface.inputs)
        for name in self.iterfield:
            hashinputs.remove_trait(name)
            hashinputs.add_trait(
                name,
                InputMultiPath(
                    self._interface.inputs.traits()[name].trait_type))
            logger.debug('setting hashinput %s-> %s' %
                         (name, getattr(self._inputs, name)))
            if self.nested:
                setattr(hashinputs, name, flatten(getattr(self._inputs, name)))
            else:
                setattr(hashinputs, name, getattr(self._inputs, name))
        hashed_inputs, hashvalue = hashinputs.get_hashval(
            hash_method=self.config['execution']['hash_method'])
        rm_extra = self.config['execution']['remove_unnecessary_outputs']
        if str2bool(rm_extra) and self.needed_outputs:
            hashobject = md5()
            hashobject.update(hashvalue)
            sorted_outputs = sorted(self.needed_outputs)
            hashobject.update(str(sorted_outputs))
            hashvalue = hashobject.hexdigest()
            hashed_inputs['needed_outputs'] = sorted_outputs
        return hashed_inputs, hashvalue

    @property
    def inputs(self):
        return self._inputs

    @property
    def outputs(self):
        if self._interface._outputs():
            return Bunch(self._interface._outputs().get())
        else:
            return None

    def _make_nodes(self, cwd=None):
        if cwd is None:
            cwd = self.output_dir()
        if self.nested:
            nitems = len(flatten(filename_to_list(getattr(self.inputs, self.iterfield[0]))))
        else:
            nitems = len(filename_to_list(getattr(self.inputs, self.iterfield[0])))
        for i in range(nitems):
            nodename = '_' + self.name + str(i)
            node = Node(deepcopy(self._interface), name=nodename)
            node.overwrite = self.overwrite
            node.run_without_submitting = self.run_without_submitting
            node.plugin_args = self.plugin_args
            node._interface.inputs.set(
                **deepcopy(self._interface.inputs.get()))
            for field in self.iterfield:
                if self.nested:
                    fieldvals = flatten(filename_to_list(getattr(self.inputs, field)))
                else:
                    fieldvals = filename_to_list(getattr(self.inputs, field))
                logger.debug('setting input %d %s %s' % (i, field,
                                                         fieldvals[i]))
                setattr(node.inputs, field,
                        fieldvals[i])
            node.config = self.config
            node.base_dir = op.join(cwd, 'mapflow')
            yield i, node

    def _node_runner(self, nodes, updatehash=False):
        for i, node in nodes:
            err = None
            try:
                node.run(updatehash=updatehash)
            except Exception, err:
                if str2bool(self.config['execution']['stop_on_first_crash']):
                    self._result = node.result
                    raise
            yield i, node, err

    def _collate_results(self, nodes):
        self._result = InterfaceResult(interface=[], runtime=[],
                                       provenance=[], inputs=[],
                                       outputs=self.outputs)
        returncode = []
        for i, node, err in nodes:
            self._result.runtime.insert(i, None)
            if node.result:
                if hasattr(node.result, 'runtime'):
                    self._result.interface.insert(i, node.result.interface)
                    self._result.inputs.insert(i, node.result.inputs)
                    self._result.runtime[i] = node.result.runtime
                if hasattr(node.result, 'provenance'):
                    self._result.provenance.insert(i, node.result.provenance)
            returncode.insert(i, err)
            if self.outputs:
                for key, _ in self.outputs.items():
                    rm_extra = (self.config['execution']
                                ['remove_unnecessary_outputs'])
                    if str2bool(rm_extra) and self.needed_outputs:
                        if key not in self.needed_outputs:
                            continue
                    values = getattr(self._result.outputs, key)
                    if not isdefined(values):
                        values = []
                    if node.result.outputs:
                        values.insert(i, node.result.outputs.get()[key])
                    else:
                        values.insert(i, None)
                    defined_vals = [isdefined(val) for val in values]
                    if any(defined_vals) and self._result.outputs:
                        setattr(self._result.outputs, key, values)

        if self.nested:
            for key, _ in self.outputs.items():
                values = getattr(self._result.outputs, key)
                if isdefined(values):
                    values = unflatten(values, filename_to_list(getattr(self.inputs, self.iterfield[0])))
                setattr(self._result.outputs, key, values)

        if returncode and any([code is not None for code in returncode]):
            msg = []
            for i, code in enumerate(returncode):
                if code is not None:
                    msg += ['Subnode %d failed' % i]
                    msg += ['Error:', str(code)]
            raise Exception('Subnodes of node: %s failed:\n%s' %
                            (self.name, '\n'.join(msg)))

    def write_report(self, report_type=None, cwd=None):
        if not str2bool(self.config['execution']['create_report']):
            return
        if report_type == 'preexec':
            super(MapNode, self).write_report(report_type=report_type, cwd=cwd)
        if report_type == 'postexec':
            super(MapNode, self).write_report(report_type=report_type, cwd=cwd)
            report_dir = op.join(cwd, '_report')
            report_file = op.join(report_dir, 'report.rst')
            fp = open(report_file, 'at')
            fp.writelines(write_rst_header('Subnode reports', level=1))
            nitems = len(filename_to_list(
                getattr(self.inputs, self.iterfield[0])))
            subnode_report_files = []
            for i in range(nitems):
                nodename = '_' + self.name + str(i)
                subnode_report_files.insert(i, 'subnode %d' % i + ' : ' +
                                               op.join(cwd,
                                                            'mapflow',
                                                            nodename,
                                                            '_report',
                                                            'report.rst'))
            fp.writelines(write_rst_list(subnode_report_files))
            fp.close()

    def get_subnodes(self):
        if not self._got_inputs:
            self._get_all_inputs()
            self._got_inputs = True
        self._check_iterfield()
        self.write_report(report_type='preexec', cwd=self.output_dir())
        return [node for _, node in self._make_nodes()]

    def num_subnodes(self):
        if not self._got_inputs:
            self._get_all_inputs()
            self._got_inputs = True
        self._check_iterfield()
        if self._serial :
            return 1
        else:
            if self.nested:
                return len(filename_to_list(flatten(getattr(self.inputs, self.iterfield[0]))))
            else:
                return len(filename_to_list(getattr(self.inputs, self.iterfield[0])))

    def _get_inputs(self):
        return self._get_all_inputs()

    def _get_all_inputs(self):
        old_inputs = self._inputs.get()
        self._inputs = self._create_dynamic_traits(self._interface.inputs,
                                                   fields=self.iterfield)
        self._inputs.set(**old_inputs)
        super(MapNode, self)._get_all_inputs()

    def _check_iterfield(self):
        """Checks iterfield

        * iterfield must be in inputs
        * number of elements must match across iterfield
        """
        for iterfield in self.iterfield:
            if not isdefined(getattr(self.inputs, iterfield)):
                raise ValueError(("Input %s was not set but it is listed "
                                  "in iterfields.") % iterfield)
        if len(self.iterfield) > 1:
            first_len = len(filename_to_list(getattr(self.inputs,
                                                     self.iterfield[0])))
            for iterfield in self.iterfield[1:]:
                if first_len != len(filename_to_list(getattr(self.inputs,
                                                             iterfield))):
                    raise ValueError(("All iterfields of a MapNode have to "
                                      "have the same length. %s") %
                                     str(self.inputs))

    def _run_interface(self, execute=True, updatehash=False):
        """Run the mapnode interface

        This is primarily intended for serial execution of mapnode. A parallel
        execution requires creation of new nodes that can be spawned
        """
        old_cwd = os.getcwd()
        cwd = self.output_dir()
        os.chdir(cwd)
        self._check_iterfield()
        if execute:
            if self.nested:
                nitems = len(filename_to_list(flatten(getattr(self.inputs,
                                                      self.iterfield[0]))))
            else:
                nitems = len(filename_to_list(getattr(self.inputs,
                                                      self.iterfield[0])))
            nodenames = ['_' + self.name + str(i) for i in range(nitems)]
            # map-reduce formulation
            self._collate_results(self._node_runner(self._make_nodes(cwd),
                                                    updatehash=updatehash))
            self._save_results(self._result, cwd)
            # remove any node directories no longer required
            dirs2remove = []
            for path in glob(op.join(cwd, 'mapflow', '*')):
                if op.isdir(path):
                    if path.split(op.sep)[-1] not in nodenames:
                        dirs2remove.append(path)
            for path in dirs2remove:
                shutil.rmtree(path)
        else:
            self._result = self._load_results(cwd)
        os.chdir(old_cwd)<|MERGE_RESOLUTION|>--- conflicted
+++ resolved
@@ -2305,9 +2305,9 @@
             node specific name
         serial : boolean
             flag to enforce executing the jobs of the mapnode in a serial manner rather than parallel
-        nested : boolea
+        nested : boolean
             support for nested lists, if set the input list will be flattened before running, and the
-            nested list structure of the outputs will be resored
+            nested list structure of the outputs will be resorted
         See Node docstring for additional keyword arguments.
         """
 
@@ -2321,10 +2321,6 @@
                                                    fields=self.iterfield)
         self._inputs.on_trait_change(self._set_mapnode_input)
         self._got_inputs = False
-<<<<<<< HEAD
-
-=======
->>>>>>> 5e05ffe9
         self._serial = serial
 
     def _create_dynamic_traits(self, basetraits, fields=None, nitems=None):
