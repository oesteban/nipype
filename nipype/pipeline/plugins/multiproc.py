--- conflicted
+++ resolved
@@ -110,31 +110,17 @@
     def __init__(self, plugin_args=None):
         # Init variables and instance attributes
         super(MultiProcPlugin, self).__init__(plugin_args=plugin_args)
-        self._async = False
         self._taskresult = {}
         self._task_obj = {}
         self._taskid = 0
-
-<<<<<<< HEAD
-
-        # Check plugin args
-        if self.plugin_args:
-            if 'non_daemon' in self.plugin_args:
-                non_daemon = plugin_args['non_daemon']
-            if 'n_procs' in self.plugin_args:
-                self.processors = self.plugin_args['n_procs']
-            if 'memory_gb' in self.plugin_args:
-                self.memory_gb = self.plugin_args['memory_gb']
-
-        logger.debug("MultiProcPlugin starting %d threads in pool"%(self.processors))
-=======
+        self._async = False
+
         # Read in options or set defaults.
         non_daemon = self.plugin_args.get('non_daemon', True)
         self.processors = self.plugin_args.get('n_procs', cpu_count())
         self.memory_gb = self.plugin_args.get('memory_gb',  # Allocate 90% of system memory
                                               get_system_total_memory_gb() * 0.9)
         self.raise_insufficient = self.plugin_args.get('raise_insufficient', True)
->>>>>>> 56b7c81e
 
         # Instantiate different thread pools for non-daemon processes
         logger.debug('MultiProcPlugin starting in "%sdaemon" mode (n_procs=%d, mem_gb=%0.2f)',
