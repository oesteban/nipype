--- conflicted
+++ resolved
@@ -39,6 +39,7 @@
         self.plugin_args = plugin_args
         self._config = None
         self._status_callback = plugin_args.get('status_callback')
+        self._async = True
 
     def run(self, graph, config, updatehash=False):
         """
@@ -48,30 +49,16 @@
         graph: a networkx, flattened :abbr:`DAG (Directed Acyclic Graph)`
           to be executed
 
-<<<<<<< HEAD
-    def __init__(self, plugin_args=None):
-        self._async = True
-
-        if plugin_args and 'status_callback' in plugin_args:
-            self._status_callback = plugin_args['status_callback']
-        else:
-            self._status_callback = None
-        return
+        config: a nipype.config object
+
+        updatehash:
+
+        """
+        raise NotImplementedError
 
     @property
     def async(self):
         return self._async
-
-
-    def run(self, graph, config, updatehash=False):
-=======
-        config: a nipype.config object
-
-        updatehash:
-
-        """
->>>>>>> 56b7c81e
-        raise NotImplementedError
 
 
 class DistributedPluginBase(PluginBase):
