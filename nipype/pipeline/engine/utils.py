--- conflicted
+++ resolved
@@ -205,24 +205,21 @@
     lines.append(write_rst_dict(rst_dict))
 
     # Collect terminal output
+    if hasattr(result.runtime, 'merged'):
+        lines += [
+            write_rst_header('Terminal output', level=2),
+            write_rst_list(result.runtime.merged),
+        ]
     if hasattr(result.runtime, 'stdout'):
-        with open(result.runtime.stdout) as f:
-            stdout = f.read().strip()
-
-        if stdout:
-            lines += [
-                write_rst_header('Terminal - standard output', level=2),
-                write_rst_list(stdout),
-            ]
+        lines += [
+            write_rst_header('Terminal - standard output', level=2),
+            write_rst_list(result.runtime.stdout),
+        ]
     if hasattr(result.runtime, 'stderr'):
-        with open(result.runtime.stderr) as f:
-            stderr = f.read().strip()
-
-        if stderr:
-            lines += [
-                write_rst_header('Terminal - standard error', level=2),
-                write_rst_list(stderr),
-            ]
+        lines += [
+            write_rst_header('Terminal - standard error', level=2),
+            write_rst_list(result.runtime.stderr),
+        ]
 
     # Store environment
     if hasattr(result.runtime, 'environ'):
@@ -307,23 +304,15 @@
             tosave = _uncollapse(outputs.copy(), collapsed)
         except AttributeError:
             tosave = outputs = result.outputs.dictcopy()  # outputs was a bunch
-<<<<<<< HEAD
-        result.outputs.set(**modify_paths(tosave, relative=True, basedir=cwd))
-=======
         for k, v in list(modify_paths(tosave, relative=True, basedir=cwd).items()):
             setattr(result.outputs, k, v)
->>>>>>> aad991d7
 
     savepkl(resultsfile, result)
     logger.debug('saved results in %s', resultsfile)
 
     if result.outputs:
-<<<<<<< HEAD
-        result.outputs.set(**outputs)
-=======
         for k, v in list(outputs.items()):
             setattr(result.outputs, k, v)
->>>>>>> aad991d7
 
 
 def load_resultfile(path, name):
@@ -373,14 +362,9 @@
                 except AttributeError:
                     outputs = result.outputs.dictcopy()  # outputs == Bunch
                 try:
-<<<<<<< HEAD
-                    result.outputs.set(
-                        **modify_paths(outputs, relative=False, basedir=path))
-=======
                     for k, v in list(modify_paths(outputs, relative=False,
                                                   basedir=path).items()):
                         setattr(result.outputs, k, v)
->>>>>>> aad991d7
                 except FileNotFoundError:
                     logger.debug('conversion to full path results in '
                                  'non existent file')
@@ -1382,9 +1366,7 @@
     # Convert .dot if format != 'dot'
     outfname, res = _run_dot(out_dot, format_ext=format)
     if res is not None and res.runtime.returncode:
-        with open(res.runtime.stderr, 'rt') as f:
-            errmsg = f.read()
-        logger.warning('dot2png: %s', errmsg)
+        logger.warning('dot2png: %s', res.runtime.stderr)
 
     pklgraph = _create_dot_graph(graph, show_connectinfo, simple_form)
     simple_dot = fname_presuffix(
@@ -1394,9 +1376,7 @@
     # Convert .dot if format != 'dot'
     simplefname, res = _run_dot(simple_dot, format_ext=format)
     if res is not None and res.runtime.returncode:
-        with open(res.runtime.stderr, 'rt') as f:
-            errmsg = f.read()
-        logger.warning('dot2png: %s', errmsg)
+        logger.warning('dot2png: %s', res.runtime.stderr)
 
     if show:
         pos = nx.graphviz_layout(pklgraph, prog='dot')
@@ -1426,7 +1406,7 @@
     dot_base =  os.path.splitext(dotfilename)[0]
     formatted_dot = '{}.{}'.format(dot_base, format_ext)
     cmd = 'dot -T{} -o"{}" "{}"'.format(format_ext, formatted_dot, dotfilename)
-    res = CommandLine(cmd, terminal_output='default',
+    res = CommandLine(cmd, terminal_output='allatonce',
                       resource_monitor=False).run()
     return formatted_dot, res
 
