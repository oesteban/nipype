# -*- coding: utf-8 -*-
# emacs: -*- mode: python; py-indent-offset: 4; indent-tabs-mode: nil -*-
# vi: set ft=python sts=4 ts=4 sw=4 et:
<<<<<<< HEAD
"""Utility routines for workflow graphs
"""
from __future__ import (print_function, division, unicode_literals,
                        absolute_import)
from builtins import str, open, map, next, zip, range
=======
"""Utility routines for workflow graphs"""
from __future__ import print_function, division, unicode_literals, absolute_import
from builtins import str, open, next, zip, range
>>>>>>> 9be816e3

import os
import sys
import pickle
from collections import defaultdict
import re
from copy import deepcopy
from glob import glob

from traceback import format_exception
from hashlib import sha1
import gzip

from functools import reduce

import numpy as np
import networkx as nx
from future import standard_library

from ... import logging, config, LooseVersion
from ...utils.filemanip import (
    relpath, makedirs, fname_presuffix, to_str,
    filename_to_list, get_related_files, FileNotFoundError,
    save_json, savepkl,
    write_rst_header, write_rst_dict, write_rst_list,
)
from ...utils.misc import str2bool
from ...utils.functions import create_function_from_source
from ...interfaces.base import (
    Bunch, CommandLine, isdefined, Undefined,
    InterfaceResult, traits)
from ...interfaces.utility import IdentityInterface
from ...utils.provenance import ProvStore, pm, nipype_ns, get_id


try:
    from inspect import signature
except ImportError:
    from funcsigs import signature

standard_library.install_aliases()
logger = logging.getLogger('workflow')
PY3 = sys.version_info[0] > 2

try:
    dfs_preorder = nx.dfs_preorder
except AttributeError:
    dfs_preorder = nx.dfs_preorder_nodes
    logger.debug('networkx 1.4 dev or higher detected')


def _parameterization_dir(param):
    """
    Returns the directory name for the given parameterization string as follows:
        - If the parameterization is longer than 32 characters, then
          return the SHA-1 hex digest.
        - Otherwise, return the parameterization unchanged.
    """
    if len(param) > 32:
        return sha1(param.encode()).hexdigest()
    return param


def save_hashfile(hashfile, hashed_inputs):
    """Store a hashfile"""
    try:
        save_json(hashfile, hashed_inputs)
    except (IOError, TypeError):
        err_type = sys.exc_info()[0]
        if err_type is TypeError:
            # XXX - SG current workaround is to just
            # create the hashed file and not put anything
            # in it
            with open(hashfile, 'wt') as fd:
                fd.writelines(str(hashed_inputs))

            logger.debug(
                'Unable to write a particular type to the json file')
        else:
            logger.critical('Unable to open the file in write mode: %s',
                            hashfile)


def nodelist_runner(nodes, updatehash=False, stop_first=False):
    """
    A generator that iterates and over a list of ``nodes`` and
    executes them.

    """
    for i, node in nodes:
        err = None
        result = None
        try:
            result = node.run(updatehash=updatehash)
        except Exception:
            if stop_first:
                raise

            result = node.result
            err = []
            if result.runtime and hasattr(result.runtime, 'traceback'):
                err = [result.runtime.traceback]

            err += format_exception(*sys.exc_info())
            err = '\n'.join(err)
        finally:
            yield i, result, err


def write_report(node, report_type=None, is_mapnode=False):
    """Write a report file for a node"""
    if not str2bool(node.config['execution']['create_report']):
        return

    if report_type not in ['preexec', 'postexec']:
        logger.warning('[Node] Unknown report type "%s".', report_type)
        return

    cwd = node.output_dir()
    report_dir = os.path.join(cwd, '_report')
    report_file = os.path.join(report_dir, 'report.rst')
    makedirs(report_dir, exist_ok=True)

    logger.debug('[Node] Writing %s-exec report to "%s"',
                 report_type[:-4], report_file)
    if report_type.startswith('pre'):
        lines = [
            write_rst_header('Node: %s' % get_print_name(node), level=0),
            write_rst_list(['Hierarchy : %s' % node.fullname,
                            'Exec ID : %s' % node._id]),
            write_rst_header('Original Inputs', level=1),
            write_rst_dict(node.inputs.get()),
        ]
        with open(report_file, 'wt') as fp:
            fp.write('\n'.join(lines))
        return

    lines = [
        write_rst_header('Execution Inputs', level=1),
        write_rst_dict(node.inputs.get()),
    ]

    result = node.result  # Locally cache result
    outputs = result.outputs

    if outputs is None:
        with open(report_file, 'at') as fp:
            fp.write('\n'.join(lines))
        return

    lines.append(write_rst_header('Execution Outputs', level=1))

    if isinstance(outputs, Bunch):
        lines.append(write_rst_dict(outputs.dictcopy()))
    elif outputs:
        lines.append(write_rst_dict(outputs.get()))

    if is_mapnode:
        lines.append(write_rst_header('Subnode reports', level=1))
        nitems = len(filename_to_list(
            getattr(node.inputs, node.iterfield[0])))
        subnode_report_files = []
        for i in range(nitems):
            nodecwd = os.path.join(
                cwd, 'mapflow', '_%s%d' % (node.name, i),
                '_report', 'report.rst')
            subnode_report_files.append(
                'subnode %d : %s' % (i, nodecwd))

        lines.append(write_rst_list(subnode_report_files))

        with open(report_file, 'at') as fp:
            fp.write('\n'.join(lines))
        return

    lines.append(write_rst_header('Runtime info', level=1))
    # Init rst dictionary of runtime stats
    rst_dict = {
        'hostname': result.runtime.hostname,
        'duration': result.runtime.duration,
    }

    if hasattr(result.runtime, 'cmdline'):
        rst_dict['command'] = result.runtime.cmdline

    # Try and insert memory/threads usage if available
    if hasattr(result.runtime, 'mem_peak_gb'):
        rst_dict['mem_peak_gb'] = result.runtime.mem_peak_gb

    if hasattr(result.runtime, 'cpu_percent'):
        rst_dict['cpu_percent'] = result.runtime.cpu_percent

    lines.append(write_rst_dict(rst_dict))

    # Collect terminal output
    if hasattr(result.runtime, 'merged'):
        lines += [
            write_rst_header('Terminal output', level=2),
            write_rst_list(result.runtime.merged),
        ]
    if hasattr(result.runtime, 'stdout'):
        lines += [
            write_rst_header('Terminal - standard output', level=2),
            write_rst_list(result.runtime.stdout),
        ]
    if hasattr(result.runtime, 'stderr'):
        lines += [
            write_rst_header('Terminal - standard error', level=2),
            write_rst_list(result.runtime.stderr),
        ]

    # Store environment
    if hasattr(result.runtime, 'environ'):
        lines += [
            write_rst_header('Environment', level=2),
            write_rst_dict(result.runtime.environ),
        ]

    with open(report_file, 'at') as fp:
        fp.write('\n'.join(lines))
    return


def save_resultfile(result, cwd, name):
    """Save a result pklz file to ``cwd``"""
    resultsfile = os.path.join(cwd, 'result_%s.pklz' % name)
    if result.outputs:
        try:
            outputs = result.outputs.get()
        except TypeError:
            outputs = result.outputs.dictcopy()  # outputs was a bunch
        result.outputs.set(**modify_paths(
            outputs, relative=True, basedir=cwd))

    savepkl(resultsfile, result)
    logger.debug('saved results in %s', resultsfile)

    if result.outputs:
        result.outputs.set(**outputs)


def load_resultfile(path, name):
    """
    Load InterfaceResult file from path

    Parameter
    ---------

    path : base_dir of node
    name : name of node

    Returns
    -------

    result : InterfaceResult structure
    aggregate : boolean indicating whether node should aggregate_outputs
    attribute error : boolean indicating whether there was some mismatch in
        versions of traits used to store result and hence node needs to
        rerun
    """
    aggregate = True
    resultsoutputfile = os.path.join(path, 'result_%s.pklz' % name)
    result = None
    attribute_error = False
    if os.path.exists(resultsoutputfile):
        pkl_file = gzip.open(resultsoutputfile, 'rb')
        try:
            result = pickle.load(pkl_file)
        except UnicodeDecodeError:
            # Was this pickle created with Python 2.x?
            pickle.load(pkl_file, fix_imports=True, encoding='utf-8')
            logger.warning('Successfully loaded pickle in compatibility mode')
        except (traits.TraitError, AttributeError, ImportError,
                EOFError) as err:
            if isinstance(err, (AttributeError, ImportError)):
                attribute_error = True
                logger.debug('attribute error: %s probably using '
                             'different trait pickled file', str(err))
            else:
                logger.debug(
                    'some file does not exist. hence trait cannot be set')
        else:
            if result.outputs:
                try:
                    outputs = result.outputs.get()
                except TypeError:
                    outputs = result.outputs.dictcopy()  # outputs == Bunch
                try:
                    result.outputs.set(**modify_paths(outputs,
                                                      relative=False,
                                                      basedir=path))
                except FileNotFoundError:
                    logger.debug('conversion to full path results in '
                                 'non existent file')
            aggregate = False
        pkl_file.close()
    logger.debug('Aggregate: %s', aggregate)
    return result, aggregate, attribute_error


def strip_temp(files, wd):
    """Remove temp from a list of file paths"""
    out = []
    for f in files:
        if isinstance(f, list):
            out.append(strip_temp(f, wd))
        else:
            out.append(f.replace(os.path.join(wd, '_tempinput'), wd))
    return out


def _write_inputs(node):
    lines = []
    nodename = node.fullname.replace('.', '_')
    for key, _ in list(node.inputs.items()):
        val = getattr(node.inputs, key)
        if isdefined(val):
            if isinstance(val, (str, bytes)):
                try:
                    func = create_function_from_source(val)
                except RuntimeError:
                    lines.append("%s.inputs.%s = '%s'" % (nodename, key, val))
                else:
                    funcname = [name for name in func.__globals__
                                if name != '__builtins__'][0]
                    lines.append(pickle.loads(val))
                    if funcname == nodename:
                        lines[-1] = lines[-1].replace(' %s(' % funcname,
                                                      ' %s_1(' % funcname)
                        funcname = '%s_1' % funcname
                    lines.append('from nipype.utils.functions import getsource')
                    lines.append("%s.inputs.%s = getsource(%s)" % (nodename,
                                                                   key,
                                                                   funcname))
            else:
                lines.append('%s.inputs.%s = %s' % (nodename, key, val))
    return lines


def format_node(node, format='python', include_config=False):
    """Format a node in a given output syntax."""
    from .nodes import MapNode
    lines = []
    name = node.fullname.replace('.', '_')
    if format == 'python':
        klass = node.interface
        importline = 'from %s import %s' % (klass.__module__,
                                            klass.__class__.__name__)
        comment = '# Node: %s' % node.fullname
        spec = signature(node.interface.__init__)
        args = [p.name for p in list(spec.parameters.values())]
        args = args[1:]
        if args:
            filled_args = []
            for arg in args:
                if hasattr(node.interface, '_%s' % arg):
                    filled_args.append('%s=%s' % (arg, getattr(node.interface,
                                                               '_%s' % arg)))
            args = ', '.join(filled_args)
        else:
            args = ''
        klass_name = klass.__class__.__name__
        if isinstance(node, MapNode):
            nodedef = '%s = MapNode(%s(%s), iterfield=%s, name="%s")' \
                      % (name, klass_name, args, node.iterfield, name)
        else:
            nodedef = '%s = Node(%s(%s), name="%s")' \
                      % (name, klass_name, args, name)
        lines = [importline, comment, nodedef]

        if include_config:
            lines = [importline,
                     "from future import standard_library",
                     "standard_library.install_aliases()",
                     "from collections import OrderedDict",
                     comment, nodedef]
            lines.append('%s.config = %s' % (name, node.config))

        if node.iterables is not None:
            lines.append('%s.iterables = %s' % (name, node.iterables))
        lines.extend(_write_inputs(node))

    return lines


def modify_paths(object, relative=True, basedir=None):
    """Convert paths in data structure to either full paths or relative paths

    Supports combinations of lists, dicts, tuples, strs

    Parameters
    ----------

    relative : boolean indicating whether paths should be set relative to the
               current directory
    basedir : default os.getcwd()
              what base directory to use as default
    """
    if not basedir:
        basedir = os.getcwd()
    if isinstance(object, dict):
        out = {}
        for key, val in sorted(object.items()):
            if isdefined(val):
                out[key] = modify_paths(val, relative=relative,
                                        basedir=basedir)
    elif isinstance(object, (list, tuple)):
        out = []
        for val in object:
            if isdefined(val):
                out.append(modify_paths(val, relative=relative,
                                        basedir=basedir))
        if isinstance(object, tuple):
            out = tuple(out)
    else:
        if isdefined(object):
            if isinstance(object, (str, bytes)) and os.path.isfile(object):
                if relative:
                    if config.getboolean('execution', 'use_relative_paths'):
                        out = relpath(object, start=basedir)
                    else:
                        out = object
                else:
                    out = os.path.abspath(os.path.join(basedir, object))
                if not os.path.exists(out):
                    raise IOError('File %s not found' % out)
            else:
                out = object
    return out


def get_print_name(node, simple_form=True):
    """Get the name of the node

    For example, a node containing an instance of interfaces.fsl.BET
    would be called nodename.BET.fsl

    """
    name = node.fullname
    if hasattr(node, '_interface'):
        pkglist = node.interface.__class__.__module__.split('.')
        interface = node.interface.__class__.__name__
        destclass = ''
        if len(pkglist) > 2:
            destclass = '.%s' % pkglist[2]
        if simple_form:
            name = node.fullname + destclass
        else:
            name = '.'.join([node.fullname, interface]) + destclass
    if simple_form:
        parts = name.split('.')
        if len(parts) > 2:
            return ' ('.join(parts[1:]) + ')'
        elif len(parts) == 2:
            return parts[1]
    return name


def _create_dot_graph(graph, show_connectinfo=False, simple_form=True):
    """Create a graph that can be pickled.

    Ensures that edge info is pickleable.
    """
    logger.debug('creating dot graph')
    pklgraph = nx.DiGraph()
    for edge in graph.edges():
        data = graph.get_edge_data(*edge)
        srcname = get_print_name(edge[0], simple_form=simple_form)
        destname = get_print_name(edge[1], simple_form=simple_form)
        if show_connectinfo:
            pklgraph.add_edge(srcname, destname, l=str(data['connect']))
        else:
            pklgraph.add_edge(srcname, destname)
    return pklgraph


def _write_detailed_dot(graph, dotfilename):
    r"""
    Create a dot file with connection info ::

        digraph structs {
        node [shape=record];
        struct1 [label="<f0> left|<f1> middle|<f2> right"];
        struct2 [label="<f0> one|<f1> two"];
        struct3 [label="hello\nworld |{ b |{c|<here> d|e}| f}| g | h"];
        struct1:f1 -> struct2:f0;
        struct1:f0 -> struct2:f1;
        struct1:f2 -> struct3:here;
        }
    """
    text = ['digraph structs {', 'node [shape=record];']
    # write nodes
    edges = []
    for n in nx.topological_sort(graph):
        nodename = str(n)
        inports = []
        for u, v, d in graph.in_edges(nbunch=n, data=True):
            for cd in d['connect']:
                if isinstance(cd[0], (str, bytes)):
                    outport = cd[0]
                else:
                    outport = cd[0][0]
                inport = cd[1]
                ipstrip = 'in%s' % _replacefunk(inport)
                opstrip = 'out%s' % _replacefunk(outport)
                edges.append('%s:%s:e -> %s:%s:w;' % (str(u).replace('.', ''),
                                                      opstrip,
                                                      str(v).replace('.', ''),
                                                      ipstrip))
                if inport not in inports:
                    inports.append(inport)
        inputstr = ['{IN'] + ['|<in%s> %s' % (_replacefunk(ip), ip)
                              for ip in sorted(inports)] + ['}']
        outports = []
        for u, v, d in graph.out_edges(nbunch=n, data=True):
            for cd in d['connect']:
                if isinstance(cd[0], (str, bytes)):
                    outport = cd[0]
                else:
                    outport = cd[0][0]
                if outport not in outports:
                    outports.append(outport)
<<<<<<< HEAD
        outputstr = '{OUT'
        for ops in sorted(outports):
            outputstr += '|<out%s> %s' % (replacefunk(ops), ops)
        outputstr += '}'
=======
        outputstr = ['{OUT'] + ['|<out%s> %s' % (_replacefunk(oport), oport)
                                for oport in sorted(outports)] + ['}']
>>>>>>> 9be816e3
        srcpackage = ''
        if hasattr(n, '_interface'):
            pkglist = n.interface.__class__.__module__.split('.')
            if len(pkglist) > 2:
                srcpackage = pkglist[2]
        srchierarchy = '.'.join(nodename.split('.')[1:-1])
        nodenamestr = '{ %s | %s | %s }' % (nodename.split('.')[-1],
                                            srcpackage,
                                            srchierarchy)
        text += ['%s [label="%s|%s|%s"];' % (nodename.replace('.', ''),
                                             ''.join(inputstr),
                                             nodenamestr,
                                             ''.join(outputstr))]
    # write edges
    for edge in sorted(edges):
        text.append(edge)
    text.append('}')
    with open(dotfilename, 'wt') as filep:
        filep.write('\n'.join(text))
    return text


def _replacefunk(x):
    return x.replace('_', '').replace(
        '.', '').replace('@', '').replace('-', '')


# Graph manipulations for iterable expansion
def _get_valid_pathstr(pathstr):
    """Remove disallowed characters from path

    Removes:  [][ (){}?:<>#!|"';]
    Replaces: ',' -> '.'
    """
    if not isinstance(pathstr, (str, bytes)):
        pathstr = to_str(pathstr)
    pathstr = pathstr.replace(os.sep, '..')
    pathstr = re.sub(r'''[][ (){}?:<>#!|"';]''', '', pathstr)
    pathstr = pathstr.replace(',', '.')
    return pathstr


def expand_iterables(iterables, synchronize=False):
    if synchronize:
        return synchronize_iterables(iterables)
    return list(walk(list(iterables.items())))


def count_iterables(iterables, synchronize=False):
    """Return the number of iterable expansion nodes.

    If synchronize is True, then the count is the maximum number
    of iterables value lists.
    Otherwise, the count is the product of the iterables value
    list sizes.
    """
    op = max if synchronize else lambda x, y: x * y
    return reduce(op, [len(func()) for _, func in list(iterables.items())])


def walk(children, level=0, path=None, usename=True):
    """Generate all the full paths in a tree, as a dict.

    Examples
    --------
    >>> from nipype.pipeline.engine.utils import walk
    >>> iterables = [('a', lambda: [1, 2]), ('b', lambda: [3, 4])]
    >>> [val['a'] for val in walk(iterables)]
    [1, 1, 2, 2]
    >>> [val['b'] for val in walk(iterables)]
    [3, 4, 3, 4]
    """
    # Entry point
    if level == 0:
        path = {}
    # Exit condition
    if not children:
        yield path.copy()
        return
    # Tree recursion
    head, tail = children[0], children[1:]
    name, func = head
    for child in func():
        # We can use the arg name or the tree level as a key
        if usename:
            path[name] = child
        else:
            path[level] = child
        # Recurse into the next level
        for child_paths in walk(tail, level + 1, path, usename):
            yield child_paths


def synchronize_iterables(iterables):
    """Synchronize the given iterables in item-wise order.

    Return: the {field: value} dictionary list

    Examples
    --------
    >>> from nipype.pipeline.engine.utils import synchronize_iterables
    >>> iterables = dict(a=lambda: [1, 2], b=lambda: [3, 4])
    >>> synced = synchronize_iterables(iterables)
    >>> synced == [{'a': 1, 'b': 3}, {'a': 2, 'b': 4}]
    True
    >>> iterables = dict(a=lambda: [1, 2], b=lambda: [3], c=lambda: [4, 5, 6])
    >>> synced = synchronize_iterables(iterables)
    >>> synced == [{'a': 1, 'b': 3, 'c': 4}, {'a': 2, 'c': 5}, {'c': 6}]
    True
    """
    out_list = []
    iterable_items = [(field, iter(fvals()))
                      for field, fvals in sorted(iterables.items())]
    while True:
        cur_dict = {}
        for field, iter_values in iterable_items:
            try:
                cur_dict[field] = next(iter_values)
            except StopIteration:
                pass
        if cur_dict:
            out_list.append(cur_dict)
        else:
            break

    return out_list


def evaluate_connect_function(function_source, args, first_arg):
    func = create_function_from_source(function_source)
    try:
        output_value = func(first_arg,
                            *list(args))
    except NameError as e:
        if e.args[0].startswith("global name") and \
                e.args[0].endswith("is not defined"):
            e.args = (e.args[0],
                      ("Due to engine constraints all imports have to be done "
                       "inside each function definition"))
        raise e
    return output_value


def get_levels(G):
    levels = {}
    for n in nx.topological_sort(G):
        levels[n] = 0
        for pred in G.predecessors(n):
            levels[n] = max(levels[n], levels[pred] + 1)
    return levels


def _merge_graphs(supergraph, nodes, subgraph, nodeid, iterables,
                  prefix, synchronize=False):
    """Merges two graphs that share a subset of nodes.

    If the subgraph needs to be replicated for multiple iterables, the
    merge happens with every copy of the subgraph. Assumes that edges
    between nodes of supergraph and subgraph contain data.

    Parameters
    ----------
    supergraph : networkx graph
    Parent graph from which subgraph was selected
    nodes : networkx nodes
    Nodes of the parent graph from which the subgraph was initially
    constructed.
    subgraph : networkx graph
    A subgraph that contains as a subset nodes from the supergraph.
    These nodes connect the subgraph to the supergraph
    nodeid : string
    Identifier of a node for which parameterization has been sought
    iterables : dict of functions
    see `pipeline.NodeWrapper` for iterable requirements

    Returns
    -------
    Returns a merged graph containing copies of the subgraph with
    appropriate edge connections to the supergraph.

    """
    # Retrieve edge information connecting nodes of the subgraph to other
    # nodes of the supergraph.
    supernodes = supergraph.nodes()
    ids = [n._hierarchy + n._id for n in supernodes]
    if len(np.unique(ids)) != len(ids):
        # This should trap the problem of miswiring when multiple iterables are
        # used at the same level. The use of the template below for naming
        # updates to nodes is the general solution.
        raise Exception(("Execution graph does not have a unique set of node "
                         "names. Please rerun the workflow"))
    edgeinfo = {}
    for n in list(subgraph.nodes()):
        nidx = ids.index(n._hierarchy + n._id)
        for edge in supergraph.in_edges(list(supernodes)[nidx]):
                # make sure edge is not part of subgraph
            if edge[0] not in subgraph.nodes():
                if n._hierarchy + n._id not in list(edgeinfo.keys()):
                    edgeinfo[n._hierarchy + n._id] = []
                edgeinfo[n._hierarchy + n._id].append((edge[0],
                                                       supergraph.get_edge_data(*edge)))
    supergraph.remove_nodes_from(nodes)
    # Add copies of the subgraph depending on the number of iterables
    iterable_params = expand_iterables(iterables, synchronize)
    # If there are no iterable subgraphs, then return
    if not iterable_params:
        return supergraph
    # Make an iterable subgraph node id template
    count = len(iterable_params)
    template = '.%s%%0%dd' % (prefix, np.ceil(np.log10(count)))
    # Copy the iterable subgraphs
    for i, params in enumerate(iterable_params):
        Gc = deepcopy(subgraph)
        ids = [n._hierarchy + n._id for n in Gc.nodes()]
        nodeidx = ids.index(nodeid)
        rootnode = list(Gc.nodes())[nodeidx]
        paramstr = ''
        for key, val in sorted(params.items()):
            paramstr = '{}_{}_{}'.format(
                paramstr, _get_valid_pathstr(key), _get_valid_pathstr(val))
            rootnode.set_input(key, val)

        logger.debug('Parameterization: paramstr=%s', paramstr)
        levels = get_levels(Gc)
        for n in Gc.nodes():
            # update parameterization of the node to reflect the location of
            # the output directory.  For example, if the iterables along a
            # path of the directed graph consisted of the variables 'a' and
            # 'b', then every node in the path including and after the node
            # with iterable 'b' will be placed in a directory
            # _a_aval/_b_bval/.

            path_length = levels[n]
            # enter as negative numbers so that earlier iterables with longer
            # path lengths get precedence in a sort
            paramlist = [(-path_length, paramstr)]
            if n.parameterization:
                n.parameterization = paramlist + n.parameterization
            else:
                n.parameterization = paramlist
        supergraph.add_nodes_from(Gc.nodes())
        supergraph.add_edges_from(Gc.edges(data=True))
        for node in Gc.nodes():
            if node._hierarchy + node._id in list(edgeinfo.keys()):
                for info in edgeinfo[node._hierarchy + node._id]:
                    supergraph.add_edges_from([(info[0], node, info[1])])
            node._id += template % i
    return supergraph


def _connect_nodes(graph, srcnode, destnode, connection_info):
    """Add a connection between two nodes
    """
    data = graph.get_edge_data(srcnode, destnode, default=None)
    if not data:
        data = {'connect': connection_info}
        graph.add_edges_from([(srcnode, destnode, data)])
    else:
        data['connect'].extend(connection_info)


def _remove_nonjoin_identity_nodes(graph, keep_iterables=False):
    """Remove non-join identity nodes from the given graph

    Iterable nodes are retained if and only if the keep_iterables
    flag is set to True.
    """
    # if keep_iterables is False, then include the iterable
    # and join nodes in the nodes to delete
    for node in _identity_nodes(graph, not keep_iterables):
        if not hasattr(node, 'joinsource'):
            _remove_identity_node(graph, node)
    return graph


def _identity_nodes(graph, include_iterables):
    """Return the IdentityInterface nodes in the graph

    The nodes are in topological sort order. The iterable nodes
    are included if and only if the include_iterables flag is set
    to True.
    """
    return [node for node in nx.topological_sort(graph)
            if isinstance(node.interface, IdentityInterface) and
            (include_iterables or getattr(node, 'iterables') is None)]


def _remove_identity_node(graph, node):
    """Remove identity nodes from an execution graph
    """
    portinputs, portoutputs = _node_ports(graph, node)
    for field, connections in list(portoutputs.items()):
        if portinputs:
            _propagate_internal_output(graph, node, field, connections,
                                       portinputs)
        else:
            _propagate_root_output(graph, node, field, connections)
    graph.remove_nodes_from([node])
    logger.debug("Removed the identity node %s from the graph.", node)


def _node_ports(graph, node):
    """Return the given node's input and output ports

    The return value is the (inputs, outputs) dictionaries.
    The inputs is a {destination field: (source node, source field)}
    dictionary.
    The outputs is a {source field: destination items} dictionary,
    where each destination item is a
    (destination node, destination field, source field) tuple.
    """
    portinputs = {}
    portoutputs = {}
    for u, _, d in graph.in_edges(node, data=True):
        for src, dest in d['connect']:
            portinputs[dest] = (u, src)
    for _, v, d in graph.out_edges(node, data=True):
        for src, dest in d['connect']:
            if isinstance(src, tuple):
                srcport = src[0]
            else:
                srcport = src
            if srcport not in portoutputs:
                portoutputs[srcport] = []
            portoutputs[srcport].append((v, dest, src))
    return (portinputs, portoutputs)


def _propagate_root_output(graph, node, field, connections):
    """Propagates the given graph root node output port
    field connections to the out-edge destination nodes."""
    for destnode, inport, src in connections:
        value = getattr(node.inputs, field)
        if isinstance(src, tuple):
            value = evaluate_connect_function(src[1], src[2],
                                              value)
        destnode.set_input(inport, value)


def _propagate_internal_output(graph, node, field, connections, portinputs):
    """Propagates the given graph internal node output port
    field connections to the out-edge source node and in-edge
    destination nodes."""
    for destnode, inport, src in connections:
        if field in portinputs:
            srcnode, srcport = portinputs[field]
            if isinstance(srcport, tuple) and isinstance(src, tuple):
                src_func = srcport[1].split("\\n")[0]
                dst_func = src[1].split("\\n")[0]
                raise ValueError("Does not support two inline functions "
                                 "in series ('{}'  and '{}'), found when "
                                 "connecting {} to {}. Please use a Function "
                                 "node.".format(src_func, dst_func, srcnode, destnode))

            connect = graph.get_edge_data(srcnode, destnode,
                                          default={'connect': []})
            if isinstance(src, tuple):
                connect['connect'].append(((srcport, src[1], src[2]), inport))
            else:
                connect = {'connect': [(srcport, inport)]}
            old_connect = graph.get_edge_data(srcnode, destnode,
                                              default={'connect': []})
            old_connect['connect'] += connect['connect']
            graph.add_edges_from([(srcnode, destnode, old_connect)])
        else:
            value = getattr(node.inputs, field)
            if isinstance(src, tuple):
                value = evaluate_connect_function(src[1], src[2], value)
            destnode.set_input(inport, value)


def generate_expanded_graph(graph_in):
    """Generates an expanded graph based on node parameterization

    Parameterization is controlled using the `iterables` field of the
    pipeline elements.  Thus if there are two nodes with iterables a=[1,2]
    and b=[3,4] this procedure will generate a graph with sub-graphs
    parameterized as (a=1,b=3), (a=1,b=4), (a=2,b=3) and (a=2,b=4).
    """
    logger.debug("PE: expanding iterables")
    graph_in = _remove_nonjoin_identity_nodes(graph_in, keep_iterables=True)
    # standardize the iterables as {(field, function)} dictionaries
    for node in graph_in.nodes():
        if node.iterables:
            _standardize_iterables(node)
    allprefixes = list('abcdefghijklmnopqrstuvwxyz')

    # the iterable nodes
    inodes = _iterable_nodes(graph_in)
    logger.debug("Detected iterable nodes %s", inodes)
    # while there is an iterable node, expand the iterable node's
    # subgraphs
    while inodes:
        inode = inodes[0]
        logger.debug("Expanding the iterable node %s...", inode)

        # the join successor nodes of the current iterable node
        jnodes = [node for node in graph_in.nodes()
                  if hasattr(node, 'joinsource') and
                  inode.name == node.joinsource and
                  nx.has_path(graph_in, inode, node)]

        # excise the join in-edges. save the excised edges in a
        # {jnode: {source name: (destination name, edge data)}}
        # dictionary
        jedge_dict = {}
        for jnode in jnodes:
            in_edges = jedge_dict[jnode] = {}
            edges2remove = []
            for src, dest, data in graph_in.in_edges(jnode, True):
                in_edges[src.itername] = data
                edges2remove.append((src, dest))

            for src, dest in edges2remove:
                graph_in.remove_edge(src, dest)
                logger.debug("Excised the %s -> %s join node in-edge.",
                             src, dest)

        if inode.itersource:
            # the itersource is a (node name, fields) tuple
            src_name, src_fields = inode.itersource
            # convert a single field to a list
            if isinstance(src_fields, (str, bytes)):
                src_fields = [src_fields]
            # find the unique iterable source node in the graph
            try:
                iter_src = next((node for node in graph_in.nodes()
                                 if node.name == src_name and
                                 nx.has_path(graph_in, node, inode)))
            except StopIteration:
                raise ValueError("The node %s itersource %s was not found"
                                 " among the iterable predecessor nodes"
                                 % (inode, src_name))
            logger.debug("The node %s has iterable source node %s",
                         inode, iter_src)
            # look up the iterables for this particular itersource descendant
            # using the iterable source ancestor values as a key
            iterables = {}
            # the source node iterables values
            src_values = [getattr(iter_src.inputs, field) for field in src_fields]
            # if there is one source field, then the key is the the source value,
            # otherwise the key is the tuple of source values
            if len(src_values) == 1:
                key = src_values[0]
            else:
                key = tuple(src_values)
            # The itersource iterables is a {field: lookup} dictionary, where the
            # lookup is a {source key: iteration list} dictionary. Look up the
            # current iterable value using the predecessor itersource input values.
            iter_dict = dict([(field, lookup[key]) for field, lookup in
                              inode.iterables if key in lookup])
            # convert the iterables to the standard {field: function} format

            def make_field_func(*pair):
                return pair[0], lambda: pair[1]

            iterables = dict([make_field_func(*pair) for pair in list(iter_dict.items())])
        else:
            iterables = inode.iterables.copy()
        inode.iterables = None
        logger.debug('node: %s iterables: %s', inode, iterables)

        # collect the subnodes to expand
        subnodes = [s for s in dfs_preorder(graph_in, inode)]
        prior_prefix = []
        for s in subnodes:
            prior_prefix.extend(re.findall('\.(.)I', s._id))
        prior_prefix = sorted(prior_prefix)
        if not prior_prefix:
            iterable_prefix = 'a'
        else:
            if prior_prefix[-1] == 'z':
                raise ValueError('Too many iterables in the workflow')
            iterable_prefix =\
                allprefixes[allprefixes.index(prior_prefix[-1]) + 1]
        logger.debug(('subnodes:', subnodes))

        # append a suffix to the iterable node id
        inode._id += ('.' + iterable_prefix + 'I')

        # merge the iterated subgraphs
        # dj: the behaviour of .copy changes in version 2
        if LooseVersion(nx.__version__) < LooseVersion('2'):
            subgraph = graph_in.subgraph(subnodes)
        else:
            subgraph = graph_in.subgraph(subnodes).copy()
        graph_in = _merge_graphs(graph_in, subnodes,
                                 subgraph, inode._hierarchy + inode._id,
                                 iterables, iterable_prefix, inode.synchronize)

        # reconnect the join nodes
        for jnode in jnodes:
            # the {node id: edge data} dictionary for edges connecting
            # to the join node in the unexpanded graph
            old_edge_dict = jedge_dict[jnode]
            # the edge source node replicates
            expansions = defaultdict(list)
            for node in graph_in.nodes():
                for src_id in list(old_edge_dict.keys()):
                    if node.itername.startswith(src_id):
                        expansions[src_id].append(node)
            for in_id, in_nodes in list(expansions.items()):
                logger.debug("The join node %s input %s was expanded"
                             " to %d nodes.", jnode, in_id, len(in_nodes))
            # preserve the node iteration order by sorting on the node id
            for in_nodes in list(expansions.values()):
                in_nodes.sort(key=lambda node: node._id)

            # the number of join source replicates.
            iter_cnt = count_iterables(iterables, inode.synchronize)
            # make new join node fields to connect to each replicated
            # join in-edge source node.
            slot_dicts = [jnode._add_join_item_fields() for _ in range(iter_cnt)]
            # for each join in-edge, connect every expanded source node
            # which matches on the in-edge source name to the destination
            # join node. Qualify each edge connect join field name by
            # appending the next join slot index, e.g. the connect
            # from two expanded nodes from field 'out_file' to join
            # field 'in' are qualified as ('out_file', 'in1') and
            # ('out_file', 'in2'), resp. This preserves connection port
            # integrity.
            for old_id, in_nodes in list(expansions.items()):
                # reconnect each replication of the current join in-edge
                # source
                for in_idx, in_node in enumerate(in_nodes):
                    olddata = old_edge_dict[old_id]
                    newdata = deepcopy(olddata)
                    # the (source, destination) field tuples
                    connects = newdata['connect']
                    # the join fields connected to the source
                    join_fields = [field for _, field in connects
                                   if field in jnode.joinfield]
                    # the {field: slot fields} maps assigned to the input
                    # node, e.g. {'image': 'imageJ3', 'mask': 'maskJ3'}
                    # for the third join source expansion replicate of a
                    # join node with join fields image and mask
                    slots = slot_dicts[in_idx]
                    for con_idx, connect in enumerate(connects):
                        src_field, dest_field = connect
                        # qualify a join destination field name
                        if dest_field in slots:
                            slot_field = slots[dest_field]
                            connects[con_idx] = (src_field, slot_field)
                            logger.debug(
                                "Qualified the %s -> %s join field %s as %s.",
                                in_node, jnode, dest_field, slot_field)
                    graph_in.add_edge(in_node, jnode, **newdata)
                    logger.debug("Connected the join node %s subgraph to the"
                                 " expanded join point %s", jnode, in_node)

        # nx.write_dot(graph_in, '%s_post.dot' % node)
        # the remaining iterable nodes
        inodes = _iterable_nodes(graph_in)

    for node in graph_in.nodes():
        if node.parameterization:
            node.parameterization = [param for _, param in
                                     sorted(node.parameterization)]
    logger.debug("PE: expanding iterables ... done")

    return _remove_nonjoin_identity_nodes(graph_in)


def _iterable_nodes(graph_in):
    """Returns the iterable nodes in the given graph and their join
    dependencies.

    The nodes are ordered as follows:

    - nodes without an itersource precede nodes with an itersource
    - nodes without an itersource are sorted in reverse topological order
    - nodes with an itersource are sorted in topological order

    This order implies the following:

    - every iterable node without an itersource is expanded before any
      node with an itersource

    - every iterable node without an itersource is expanded before any
      of it's predecessor iterable nodes without an itersource

    - every node with an itersource is expanded before any of it's
      successor nodes with an itersource

    Return the iterable nodes list
    """
    nodes = nx.topological_sort(graph_in)
    inodes = [node for node in nodes if node.iterables is not None]
    inodes_no_src = [node for node in inodes if not node.itersource]
    inodes_src = [node for node in inodes if node.itersource]
    inodes_no_src.reverse()
    return inodes_no_src + inodes_src


def _standardize_iterables(node):
    """Converts the given iterables to a {field: function} dictionary,
    if necessary, where the function returns a list."""
    if not node.iterables:
        return
    iterables = node.iterables
    # The candidate iterable fields
    fields = set(node.inputs.copyable_trait_names())
    # Flag indicating whether the iterables are in the alternate
    # synchronize form and are not converted to a standard format.
    # synchronize = False  # OE: commented out since it is not used
    # A synchronize iterables node without an itersource can be in
    # [fields, value tuples] format rather than
    # [(field, value list), (field, value list), ...]
    if node.synchronize:
        if len(iterables) == 2:
            first, last = iterables
            if all((isinstance(item, (str, bytes)) and item in fields
                    for item in first)):
                iterables = _transpose_iterables(first, last)

    # Convert a tuple to a list
    if isinstance(iterables, tuple):
        iterables = [iterables]
    # Validate the standard [(field, values)] format
    _validate_iterables(node, iterables, fields)
    # Convert a list to a dictionary
    if isinstance(iterables, list):
        # Convert a values list to a function. This is a legacy
        # Nipype requirement with unknown rationale.
        if not node.itersource:
            def make_field_func(*pair):
                return pair[0], lambda: pair[1]

            iter_items = [make_field_func(*field_value1) for field_value1 in iterables]
            iterables = dict(iter_items)
    node.iterables = iterables


def _validate_iterables(node, iterables, fields):
    """
    Raise TypeError if an iterables member is not iterable.

    Raise ValueError if an iterables member is not a (field, values) pair.

    Raise ValueError if an iterable field is not in the inputs.
    """
    # The iterables can be a {field: value list} dictionary.
    if isinstance(iterables, dict):
        iterables = list(iterables.items())
    elif not isinstance(iterables, tuple) and not isinstance(iterables, list):
        raise ValueError("The %s iterables type is not a list or a dictionary:"
                         " %s" % (node.name, iterables.__class__))
    for item in iterables:
        try:
            if len(item) != 2:
                raise ValueError("The %s iterables is not a [(field, values)]"
                                 " list" % node.name)
        except TypeError as e:
            raise TypeError("A %s iterables member is not iterable: %s"
                            % (node.name, e))
        field, _ = item
        if field not in fields:
            raise ValueError("The %s iterables field is unrecognized: %s"
                             % (node.name, field))


def _transpose_iterables(fields, values):
    """
    Converts the given fields and tuple values into a standardized
    iterables value.

    If the input values is a synchronize iterables dictionary, then
    the result is a (field, {key: values}) list.

    Otherwise, the result is a list of (field: value list) pairs.
    """
    if isinstance(values, dict):
        transposed = dict([(field, defaultdict(list)) for field in fields])
        for key, tuples in list(values.items()):
            for kvals in tuples:
                for idx, val in enumerate(kvals):
                    if val is not None:
                        transposed[fields[idx]][key].append(val)
        return list(transposed.items())

    return list(zip(fields, [[v for v in list(transpose) if v is not None]
                             for transpose in zip(*values)]))


def export_graph(graph_in, base_dir=None, show=False, use_execgraph=False,
                 show_connectinfo=False, dotfilename='graph.dot', format='png',
                 simple_form=True):
    """ Displays the graph layout of the pipeline

    This function requires that pygraphviz and matplotlib are available on
    the system.

    Parameters
    ----------

    show : boolean
    Indicate whether to generate pygraphviz output fromn
    networkx. default [False]

    use_execgraph : boolean
    Indicates whether to use the specification graph or the
    execution graph. default [False]

    show_connectioninfo : boolean
    Indicates whether to show the edge data on the graph. This
    makes the graph rather cluttered. default [False]
    """
    graph = deepcopy(graph_in)
    if use_execgraph:
        graph = generate_expanded_graph(graph)
        logger.debug('using execgraph')
    else:
        logger.debug('using input graph')
    if base_dir is None:
        base_dir = os.getcwd()

    makedirs(base_dir, exist_ok=True)
    outfname = fname_presuffix(dotfilename,
                               suffix='_detailed.dot',
                               use_ext=False,
                               newpath=base_dir)
    _write_detailed_dot(graph, outfname)
    if format != 'dot':
        cmd = 'dot -T%s -O %s' % (format, outfname)
        res = CommandLine(cmd, terminal_output='allatonce',
                          resource_monitor=False).run()
        if res.runtime.returncode:
            logger.warning('dot2png: %s', res.runtime.stderr)
    pklgraph = _create_dot_graph(graph, show_connectinfo, simple_form)
    simplefname = fname_presuffix(dotfilename,
                                  suffix='.dot',
                                  use_ext=False,
                                  newpath=base_dir)
    nx.drawing.nx_pydot.write_dot(pklgraph, simplefname)
    if format != 'dot':
        cmd = 'dot -T%s -O %s' % (format, simplefname)
        res = CommandLine(cmd, terminal_output='allatonce',
                          resource_monitor=False).run()
        if res.runtime.returncode:
            logger.warning('dot2png: %s', res.runtime.stderr)
    if show:
        pos = nx.graphviz_layout(pklgraph, prog='dot')
        nx.draw(pklgraph, pos)
        if show_connectinfo:
            nx.draw_networkx_edge_labels(pklgraph, pos)

    if format != 'dot':
        outfname += '.%s' % format
        simplefname += '.%s' % format
    return simplefname if simple_form else outfname


def format_dot(dotfilename, format='png'):
    """Dump a directed graph (Linux only; install via `brew` on OSX)"""
    if format != 'dot':
        cmd = 'dot -T%s -O \'%s\'' % (format, dotfilename)
        try:
            CommandLine(cmd, resource_monitor=False).run()
        except IOError as ioe:
            if "could not be found" in str(ioe):
                raise IOError("Cannot draw directed graph; executable 'dot' is unavailable")
            else:
                raise ioe
        dotfilename += '.%s' % format
    return dotfilename


def get_all_files(infile):
    files = [infile]
    if infile.endswith(".img"):
        files.append(infile[:-4] + ".hdr")
        files.append(infile[:-4] + ".mat")
    if infile.endswith(".img.gz"):
        files.append(infile[:-7] + ".hdr.gz")
    return files


def walk_outputs(object):
    """Extract every file and directory from a python structure
    """
    out = []
    if isinstance(object, dict):
        for _, val in sorted(object.items()):
            if isdefined(val):
                out.extend(walk_outputs(val))
    elif isinstance(object, (list, tuple)):
        for val in object:
            if isdefined(val):
                out.extend(walk_outputs(val))
    else:
        if isdefined(object) and isinstance(object, (str, bytes)):
            if os.path.islink(object) or os.path.isfile(object):
                out = [(filename, 'f') for filename in get_all_files(object)]
            elif os.path.isdir(object):
                out = [(object, 'd')]
    return out


def walk_files(cwd):
    for path, _, files in os.walk(cwd):
        for f in files:
            yield os.path.join(path, f)


def clean_working_directory(outputs, cwd, inputs, needed_outputs, config,
                            files2keep=None, dirs2keep=None):
    """Removes all files not needed for further analysis from the directory
    """
    if not outputs:
        return
    outputs_to_keep = list(outputs.get().keys())
    if needed_outputs and \
       str2bool(config['execution']['remove_unnecessary_outputs']):
        outputs_to_keep = needed_outputs
    # build a list of needed files
    output_files = []
    outputdict = outputs.get()
    for output in outputs_to_keep:
        output_files.extend(walk_outputs(outputdict[output]))
    needed_files = [path for path, type in output_files if type == 'f']
    if str2bool(config['execution']['keep_inputs']):
        input_files = []
        inputdict = inputs.get()
        input_files.extend(walk_outputs(inputdict))
        needed_files += [path for path, type in input_files if type == 'f']
    for extra in ['_0x*.json', 'provenance.*', 'pyscript*.m', 'pyjobs*.mat',
                  'command.txt', 'result*.pklz', '_inputs.pklz', '_node.pklz']:
        needed_files.extend(glob(os.path.join(cwd, extra)))
    if files2keep:
        needed_files.extend(filename_to_list(files2keep))
    needed_dirs = [path for path, type in output_files if type == 'd']
    if dirs2keep:
        needed_dirs.extend(filename_to_list(dirs2keep))
    for extra in ['_nipype', '_report']:
        needed_dirs.extend(glob(os.path.join(cwd, extra)))
    temp = []
    for filename in needed_files:
        temp.extend(get_related_files(filename))
    needed_files = temp
    logger.debug('Needed files: %s', ';'.join(needed_files))
    logger.debug('Needed dirs: %s', ';'.join(needed_dirs))
    files2remove = []
    if str2bool(config['execution']['remove_unnecessary_outputs']):
        for f in walk_files(cwd):
            if f not in needed_files:
                if not needed_dirs:
                    files2remove.append(f)
                elif not any([f.startswith(dname) for dname in needed_dirs]):
                    files2remove.append(f)
    else:
        if not str2bool(config['execution']['keep_inputs']):
            input_files = []
            inputdict = inputs.get()
            input_files.extend(walk_outputs(inputdict))
            input_files = [path for path, type in input_files if type == 'f']
            for f in walk_files(cwd):
                if f in input_files and f not in needed_files:
                    files2remove.append(f)
    logger.debug('Removing files: %s', ';'.join(files2remove))
    for f in files2remove:
        os.remove(f)
    for key in outputs.copyable_trait_names():
        if key not in outputs_to_keep:
            setattr(outputs, key, Undefined)
    return outputs


def merge_dict(d1, d2, merge=lambda x, y: y):
    """
    Merges two dictionaries, non-destructively, combining
    values on duplicate keys as defined by the optional merge
    function.  The default behavior replaces the values in d1
    with corresponding values in d2.  (There is no other generally
    applicable merge strategy, but often you'll have homogeneous
    types in your dicts, so specifying a merge technique can be
    valuable.)

    Examples:

    >>> d1 = {'a': 1, 'c': 3, 'b': 2}
    >>> d2 = merge_dict(d1, d1)
    >>> len(d2)
    3
    >>> [d2[k] for k in ['a', 'b', 'c']]
    [1, 2, 3]

    >>> d3 = merge_dict(d1, d1, lambda x,y: x+y)
    >>> len(d3)
    3
    >>> [d3[k] for k in ['a', 'b', 'c']]
    [2, 4, 6]

    """
    if not isinstance(d1, dict):
        return merge(d1, d2)
    result = dict(d1)
    if d2 is None:
        return result
    for k, v in list(d2.items()):
        if k in result:
            result[k] = merge_dict(result[k], v, merge=merge)
        else:
            result[k] = v
    return result


def merge_bundles(g1, g2):
    for rec in g2.get_records():
        g1._add_record(rec)
    return g1


def write_workflow_prov(graph, filename=None, format='all'):
    """Write W3C PROV Model JSON file
    """
    if not filename:
        filename = os.path.join(os.getcwd(), 'workflow_provenance')

    ps = ProvStore()

    processes = []
    nodes = graph.nodes()
    for node in nodes:
        result = node.result
        classname = node.interface.__class__.__name__
        _, hashval, _, _ = node.hash_exists()
        attrs = {pm.PROV["type"]: nipype_ns[classname],
                 pm.PROV["label"]: '_'.join((classname, node.name)),
                 nipype_ns['hashval']: hashval}
        process = ps.g.activity(get_id(), None, None, attrs)
        if isinstance(result.runtime, list):
            process.add_attributes({pm.PROV["type"]: nipype_ns["MapNode"]})
            # add info about sub processes
            for idx, runtime in enumerate(result.runtime):
                subresult = InterfaceResult(result.interface[idx],
                                            runtime, outputs={})
                if result.inputs:
                    if idx < len(result.inputs):
                        subresult.inputs = result.inputs[idx]
                if result.outputs:
                    for key, _ in list(result.outputs.items()):
                        values = getattr(result.outputs, key)
                        if isdefined(values) and idx < len(values):
                            subresult.outputs[key] = values[idx]
                sub_doc = ProvStore().add_results(subresult)
                sub_bundle = pm.ProvBundle(sub_doc.get_records(),
                                           identifier=get_id())
                ps.g.add_bundle(sub_bundle)
                bundle_entity = ps.g.entity(sub_bundle.identifier,
                                            other_attributes={'prov:type':
                                                              pm.PROV_BUNDLE})
                ps.g.wasGeneratedBy(bundle_entity, process)
        else:
            process.add_attributes({pm.PROV["type"]: nipype_ns["Node"]})
            if result.provenance:
                prov_doc = result.provenance
            else:
                prov_doc = ProvStore().add_results(result)
            result_bundle = pm.ProvBundle(prov_doc.get_records(),
                                          identifier=get_id())
            ps.g.add_bundle(result_bundle)
            bundle_entity = ps.g.entity(result_bundle.identifier,
                                        other_attributes={'prov:type':
                                                          pm.PROV_BUNDLE})
            ps.g.wasGeneratedBy(bundle_entity, process)
        processes.append(process)

    # add dependencies (edges)
    # Process->Process
    for idx, edgeinfo in enumerate(graph.in_edges()):
        ps.g.wasStartedBy(processes[list(nodes).index(edgeinfo[1])],
                          starter=processes[list(nodes).index(edgeinfo[0])])

    # write provenance
    ps.write_provenance(filename, format=format)
    return ps.g


def write_workflow_resources(graph, filename=None, append=None):
    """
    Generate a JSON file with profiling traces that can be loaded
    in a pandas DataFrame or processed with JavaScript like D3.js
    """
    import simplejson as json

    # Overwrite filename if nipype config is set
    filename = config.get('monitoring', 'summary_file', filename)

    # If filename still does not make sense, store in $PWD
    if not filename:
        filename = os.path.join(os.getcwd(), 'resource_monitor.json')

    if append is None:
        append = str2bool(config.get(
            'monitoring', 'summary_append', 'true'))

    big_dict = {
        'time': [],
        'name': [],
        'interface': [],
        'rss_GiB': [],
        'vms_GiB': [],
        'cpus': [],
        'mapnode': [],
        'params': [],
    }

    # If file exists, just append new profile information
    # If we append different runs, then we will see different
    # "bursts" of timestamps corresponding to those executions.
    if append and os.path.isfile(filename):
        with open(filename, 'r' if PY3 else 'rb') as rsf:
            big_dict = json.load(rsf)

    for _, node in enumerate(graph.nodes()):
        nodename = node.fullname
        classname = node.interface.__class__.__name__

        params = ''
        if node.parameterization:
            params = '_'.join(['{}'.format(p)
                               for p in node.parameterization])

        try:
            rt_list = node.result.runtime
        except Exception:
            logger.warning('Could not access runtime info for node %s'
                           ' (%s interface)', nodename, classname)
            continue

        if not isinstance(rt_list, list):
            rt_list = [rt_list]

        for subidx, runtime in enumerate(rt_list):
            try:
                nsamples = len(runtime.prof_dict['time'])
            except AttributeError:
                logger.warning(
                    'Could not retrieve profiling information for node "%s" '
                    '(mapflow %d/%d).', nodename, subidx + 1, len(rt_list))
                continue

            for key in ['time', 'cpus', 'rss_GiB', 'vms_GiB']:
                big_dict[key] += runtime.prof_dict[key]

            big_dict['interface'] += [classname] * nsamples
            big_dict['name'] += [nodename] * nsamples
            big_dict['mapnode'] += [subidx] * nsamples
            big_dict['params'] += [params] * nsamples

    with open(filename, 'w' if PY3 else 'wb') as rsf:
        json.dump(big_dict, rsf, ensure_ascii=False)

    return filename


def topological_sort(graph, depth_first=False):
    """Returns a depth first sorted order if depth_first is True
    """
    nodesort = list(nx.topological_sort(graph))
    if not depth_first:
        return nodesort, None
    logger.debug("Performing depth first search")
    nodes = []
    groups = []
    group = 0
    G = nx.Graph()
    G.add_nodes_from(graph.nodes())
    G.add_edges_from(graph.edges())
    components = nx.connected_components(G)
    for desc in components:
        group += 1
        indices = []
        for node in desc:
            indices.append(nodesort.index(node))
        nodes.extend(np.array(nodesort)[np.array(indices)[np.argsort(indices)]].tolist())
        for node in desc:
            nodesort.remove(node)
        groups.extend([group] * len(desc))
    return nodes, groups<|MERGE_RESOLUTION|>--- conflicted
+++ resolved
@@ -1,17 +1,10 @@
 # -*- coding: utf-8 -*-
 # emacs: -*- mode: python; py-indent-offset: 4; indent-tabs-mode: nil -*-
 # vi: set ft=python sts=4 ts=4 sw=4 et:
-<<<<<<< HEAD
-"""Utility routines for workflow graphs
-"""
+"""Utility routines for workflow graphs"""
 from __future__ import (print_function, division, unicode_literals,
                         absolute_import)
-from builtins import str, open, map, next, zip, range
-=======
-"""Utility routines for workflow graphs"""
-from __future__ import print_function, division, unicode_literals, absolute_import
 from builtins import str, open, next, zip, range
->>>>>>> 9be816e3
 
 import os
 import sys
@@ -534,15 +527,8 @@
                     outport = cd[0][0]
                 if outport not in outports:
                     outports.append(outport)
-<<<<<<< HEAD
-        outputstr = '{OUT'
-        for ops in sorted(outports):
-            outputstr += '|<out%s> %s' % (replacefunk(ops), ops)
-        outputstr += '}'
-=======
         outputstr = ['{OUT'] + ['|<out%s> %s' % (_replacefunk(oport), oport)
                                 for oport in sorted(outports)] + ['}']
->>>>>>> 9be816e3
         srcpackage = ''
         if hasattr(n, '_interface'):
             pkglist = n.interface.__class__.__module__.split('.')
