# -*- coding: utf-8 -*-
# emacs: -*- mode: python; py-indent-offset: 4; indent-tabs-mode: nil -*-
# vi: set ft=python sts=4 ts=4 sw=4 et:
from __future__ import print_function, division, unicode_literals, absolute_import


def configuration(parent_package='', top_path=None):
    from numpy.distutils.misc_util import Configuration

    config = Configuration('interfaces', parent_package, top_path)

    config.add_subpackage('afni')
    config.add_subpackage('ants')
    config.add_subpackage('camino')
    config.add_subpackage('camino2trackvis')
    config.add_subpackage('cmtk')
    config.add_subpackage('diffusion_toolkit')
    config.add_subpackage('dipy')
    config.add_subpackage('elastix')
    config.add_subpackage('freesurfer')
    config.add_subpackage('fsl')
    config.add_subpackage('minc')
    config.add_subpackage('mipav')
    config.add_subpackage('mne')
    config.add_subpackage('mrtrix')
    config.add_subpackage('mrtrix3')
<<<<<<< HEAD
    config.add_subpackage('niftyfit')
=======
    config.add_subpackage('niftyreg')
>>>>>>> a092cdeb
    config.add_subpackage('nipy')
    config.add_subpackage('spm')
    config.add_subpackage('slicer')

    config.add_data_dir('script_templates')
    config.add_data_dir('tests')

    return config

if __name__ == '__main__':
    from numpy.distutils.core import setup
    setup(**configuration(top_path='').todict())<|MERGE_RESOLUTION|>--- conflicted
+++ resolved
@@ -24,11 +24,8 @@
     config.add_subpackage('mne')
     config.add_subpackage('mrtrix')
     config.add_subpackage('mrtrix3')
-<<<<<<< HEAD
     config.add_subpackage('niftyfit')
-=======
     config.add_subpackage('niftyreg')
->>>>>>> a092cdeb
     config.add_subpackage('nipy')
     config.add_subpackage('spm')
     config.add_subpackage('slicer')
