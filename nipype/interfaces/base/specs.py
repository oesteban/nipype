--- conflicted
+++ resolved
@@ -380,8 +380,24 @@
                          "SGE)")
 
 
-<<<<<<< HEAD
-def check_requires(inputs, requires, value):
+def get_filecopy_info(cls):
+    """Provides information about file inputs to copy or link to cwd.
+    Necessary for pipeline operation
+    """
+    if cls.input_spec is None:
+        return None
+
+    # normalize_filenames is not a classmethod, hence check first
+    if not isclass(cls) and hasattr(cls, 'normalize_filenames'):
+        cls.normalize_filenames()
+    info = []
+    inputs = cls.input_spec() if isclass(cls) else cls.inputs
+    metadata = dict(copyfile=lambda t: t is not None)
+    for name, spec in sorted(inputs.traits(**metadata).items()):
+        info.append(dict(key=name, copy=spec.copyfile))
+    return info
+
+def check_requires(inputs, requires):
     """check if required inputs are satisfied
     """
     if not requires:
@@ -428,7 +444,7 @@
             return False
 
         # Check whether mandatory inputs require others
-        if not check_requires(inputs, spec.requires, value):
+        if not check_requires(inputs, spec.requires):
             if raise_exc:
                 raise RequiredInputError(inputs, name)
             return False
@@ -437,7 +453,7 @@
     for name, spec in list(
             inputs.traits(mandatory=None, transient=None).items()):
         value = getattr(inputs, name)  # value must be set to follow requires
-        if isdefined(value) and not check_requires(inputs, spec.requires, value):
+        if isdefined(value) and not check_requires(inputs, spec.requires):
             if raise_exc:
                 raise RequiredInputError(inputs, name)
 
@@ -489,22 +505,4 @@
             if value_set and raise_exc:
                 raise VersionIOError(traited_spec, name, version)
 
-    return list(set(unavailable_traits))
-=======
-def get_filecopy_info(cls):
-    """Provides information about file inputs to copy or link to cwd.
-    Necessary for pipeline operation
-    """
-    if cls.input_spec is None:
-        return None
-
-    # normalize_filenames is not a classmethod, hence check first
-    if not isclass(cls) and hasattr(cls, 'normalize_filenames'):
-        cls.normalize_filenames()
-    info = []
-    inputs = cls.input_spec() if isclass(cls) else cls.inputs
-    metadata = dict(copyfile=lambda t: t is not None)
-    for name, spec in sorted(inputs.traits(**metadata).items()):
-        info.append(dict(key=name, copy=spec.copyfile))
-    return info
->>>>>>> 11f8eb28
+    return list(set(unavailable_traits))