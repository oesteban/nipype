# -*- coding: utf-8 -*-
# emacs: -*- mode: python; py-indent-offset: 4; indent-tabs-mode: nil -*-
# vi: set ft=python sts=4 ts=4 sw=4 et:
"""
Nipype interfaces core
......................


Defines the ``Interface`` API and the body of the
most basic interfaces.
The I/O specifications corresponding to these base
interfaces are found in the ``specs`` module.

"""
from __future__ import (print_function, division, unicode_literals,
                        absolute_import)

from builtins import object, open, str, bytes

from copy import deepcopy
from datetime import datetime as dt
import os
import re
import platform
import subprocess as sp
import shlex
import sys
from textwrap import wrap
import simplejson as json
from dateutil.parser import parse as parseutc

from ... import config, logging
from ...utils.provenance import write_provenance
from ...utils.misc import trim, str2bool, rgetcwd
from ...utils.filemanip import (FileNotFoundError, split_filename,
                                which, get_dependencies)
from ...utils.subprocess import run_command

from ...external.due import due

from .traits_extension import traits, isdefined, TraitError
from .specs import (BaseInterfaceInputSpec, CommandLineInputSpec,
                    StdOutCommandLineInputSpec, MpiCommandLineInputSpec,
<<<<<<< HEAD
                    check_mandatory_inputs, check_version)
=======
                    get_filecopy_info)
>>>>>>> fc85fefe
from .support import (Bunch, InterfaceResult, NipypeInterfaceError)

from future import standard_library
standard_library.install_aliases()

iflogger = logging.getLogger('nipype.interface')

PY35 = sys.version_info >= (3, 5)
PY3 = sys.version_info[0] > 2
VALID_TERMINAL_OUTPUT = [
    'stream', 'allatonce', 'file', 'file_split', 'file_stdout', 'file_stderr',
    'none'
]
__docformat__ = 'restructuredtext'


class Interface(object):
    """This is an abstract definition for Interface objects.

    It provides no functionality.  It defines the necessary attributes
    and methods all Interface objects should have.

    """

    input_spec = None  # A traited input specification
    output_spec = None  # A traited output specification

    # defines if the interface can reuse partial results after interruption
    _can_resume = False

    @property
    def can_resume(self):
        return self._can_resume

    # should the interface be always run even if the inputs were not changed?
    _always_run = False

    @property
    def always_run(self):
        return self._always_run

    def __init__(self, **inputs):
        """Initialize command with given args and inputs."""
        raise NotImplementedError

    @classmethod
    def help(cls):
        """ Prints class help"""
        raise NotImplementedError

    @classmethod
    def _inputs_help(cls):
        """ Prints inputs help"""
        raise NotImplementedError

    @classmethod
    def _outputs_help(cls):
        """ Prints outputs help"""
        raise NotImplementedError

    @classmethod
    def _outputs(cls):
        """ Initializes outputs"""
        raise NotImplementedError

    @property
    def version(self):
        raise NotImplementedError

    def run(self):
        """Execute the command."""
        raise NotImplementedError

    def aggregate_outputs(self, runtime=None, needed_outputs=None):
        """Called to populate outputs"""
        raise NotImplementedError

    def _list_outputs(self):
        """ List expected outputs"""
        raise NotImplementedError

    @classmethod
    def _get_filecopy_info(cls):
        """Provides information about file inputs to copy or link to cwd.
        Necessary for pipeline operation
        """
        iflogger.warning(
            '_get_filecopy_info member of Interface was deprecated '
            'in nipype-1.1.6 and will be removed in 1.2.0')
        return get_filecopy_info(cls)


class BaseInterface(Interface):
    """Implements common interface functionality.

    Implements
    ----------

    * Initializes inputs/outputs from input_spec/output_spec
    * Provides help based on input_spec and output_spec
    * Checks for mandatory inputs before running an interface
    * Runs an interface and returns results
    * Determines which inputs should be copied or linked to cwd

    This class does not implement aggregate_outputs, input_spec or
    output_spec. These should be defined by derived classes.

    This class cannot be instantiated.


    Relevant Interface attributes
    -----------------------------

    ``input_spec`` points to the traited class for the inputs
    ``output_spec`` points to the traited class for the outputs
    ``_redirect_x`` should be set to ``True`` when the interface requires
      connecting to a ``$DISPLAY`` (default is ``False``).
    ``resource_monitor`` if ``False`` prevents resource-monitoring this
      interface, if ``True`` monitoring will be enabled IFF the general
      Nipype config is set on (``resource_monitor = true``).


    """
    input_spec = BaseInterfaceInputSpec
    _version = None
    _additional_metadata = []
    _redirect_x = False
    references_ = []
    resource_monitor = True  # Enabled for this interface IFF enabled in the config

    def __init__(self, from_file=None, resource_monitor=None,
                 ignore_exception=False, **inputs):
        if not self.input_spec:
            raise Exception(
                'No input_spec in class: %s' % self.__class__.__name__)

        self.inputs = self.input_spec(**inputs)
        self.ignore_exception = ignore_exception

        if resource_monitor is not None:
            self.resource_monitor = resource_monitor

        if from_file is not None:
            self.load_inputs_from_json(from_file, overwrite=True)

            for name, value in list(inputs.items()):
                setattr(self.inputs, name, value)

    @classmethod
    def help(cls, returnhelp=False):
        """ Prints class help
        """

        if cls.__doc__:
            # docstring = cls.__doc__.split('\n')
            # docstring = [trim(line, '') for line in docstring]
            docstring = trim(cls.__doc__).split('\n') + ['']
        else:
            docstring = ['']

        allhelp = '\n'.join(docstring + cls._inputs_help(
        ) + [''] + cls._outputs_help() + [''] + cls._refs_help() + [''])
        if returnhelp:
            return allhelp
        else:
            print(allhelp)

    @classmethod
    def _refs_help(cls):
        """ Prints interface references.
        """
        if not cls.references_:
            return []

        helpstr = ['References::']

        for r in cls.references_:
            helpstr += ['{}'.format(r['entry'])]

        return helpstr

    @classmethod
    def _get_trait_desc(self, inputs, name, spec):
        desc = spec.desc
        xor = spec.xor
        requires = spec.requires
        argstr = spec.argstr

        manhelpstr = ['\t%s' % name]

        type_info = spec.full_info(inputs, name, None)

        default = ''
        if spec.usedefault:
            default = ', nipype default value: %s' % str(
                spec.default_value()[1])
        line = "(%s%s)" % (type_info, default)

        manhelpstr = wrap(
            line,
            70,
            initial_indent=manhelpstr[0] + ': ',
            subsequent_indent='\t\t ')

        if desc:
            for line in desc.split('\n'):
                line = re.sub("\s+", " ", line)
                manhelpstr += wrap(
                    line, 70, initial_indent='\t\t', subsequent_indent='\t\t')

        if argstr:
            pos = spec.position
            if pos is not None:
                manhelpstr += wrap(
                    'flag: %s, position: %s' % (argstr, pos),
                    70,
                    initial_indent='\t\t',
                    subsequent_indent='\t\t')
            else:
                manhelpstr += wrap(
                    'flag: %s' % argstr,
                    70,
                    initial_indent='\t\t',
                    subsequent_indent='\t\t')

        if xor:
            line = '%s' % ', '.join(xor)
            manhelpstr += wrap(
                line,
                70,
                initial_indent='\t\tmutually_exclusive: ',
                subsequent_indent='\t\t ')

        if requires:
            others = [field for field in requires if field != name]
            line = '%s' % ', '.join(others)
            manhelpstr += wrap(
                line,
                70,
                initial_indent='\t\trequires: ',
                subsequent_indent='\t\t ')
        return manhelpstr

    @classmethod
    def _inputs_help(cls):
        """ Prints description for input parameters
        """
        helpstr = ['Inputs::']

        inputs = cls.input_spec()
        if len(list(inputs.traits(transient=None).items())) == 0:
            helpstr += ['', '\tNone']
            return helpstr

        manhelpstr = ['', '\t[Mandatory]']
        mandatory_items = inputs.traits(mandatory=True)
        for name, spec in sorted(mandatory_items.items()):
            manhelpstr += cls._get_trait_desc(inputs, name, spec)

        opthelpstr = ['', '\t[Optional]']
        for name, spec in sorted(inputs.traits(transient=None).items()):
            if name in mandatory_items:
                continue
            opthelpstr += cls._get_trait_desc(inputs, name, spec)

        if manhelpstr:
            helpstr += manhelpstr
        if opthelpstr:
            helpstr += opthelpstr
        return helpstr

    @classmethod
    def _outputs_help(cls):
        """ Prints description for output parameters
        """
        helpstr = ['Outputs::', '']
        if cls.output_spec:
            outputs = cls.output_spec()
            for name, spec in sorted(outputs.traits(transient=None).items()):
                helpstr += cls._get_trait_desc(outputs, name, spec)
        if len(helpstr) == 2:
            helpstr += ['\tNone']
        return helpstr

    def _outputs(self):
        """ Returns a bunch containing output fields for the class
        """
        outputs = None
        if self.output_spec:
            outputs = self.output_spec()

        return outputs

    def _run_interface(self, runtime):
        """ Core function that executes interface
        """
        raise NotImplementedError

    def _duecredit_cite(self):
        """ Add the interface references to the duecredit citations
        """
        for r in self.references_:
            r['path'] = self.__module__
            due.cite(**r)

    def run(self, cwd=None, ignore_exception=None, **inputs):
        """Execute this interface.

        This interface will not raise an exception if runtime.returncode is
        non-zero.

        Parameters
        ----------

        cwd : specify a folder where the interface should be run
        inputs : allows the interface settings to be updated

        Returns
        -------
        results :  an InterfaceResult object containing a copy of the instance
        that was executed, provenance information and, if successful, results
        """
        from ...utils.profiler import ResourceMonitor

        # if ignore_exception is not provided, taking self.ignore_exception
        if ignore_exception is None:
            ignore_exception = self.ignore_exception

        # Tear-up: get current and prev directories
        syscwd = rgetcwd(error=False)  # Recover when wd does not exist
        if cwd is None:
            cwd = syscwd

        os.chdir(cwd)  # Change to the interface wd

        enable_rm = config.resource_monitor and self.resource_monitor
        self.inputs.trait_set(**inputs)
        check_mandatory_inputs(self.inputs)
        check_version(self.inputs, version=self.version)
        interface = self.__class__
        self._duecredit_cite()

        # initialize provenance tracking
        store_provenance = str2bool(
            config.get('execution', 'write_provenance', 'false'))
        env = deepcopy(dict(os.environ))
        if self._redirect_x:
            env['DISPLAY'] = config.get_display()

        runtime = Bunch(
            cwd=cwd,
            prevcwd=syscwd,
            returncode=None,
            duration=None,
            environ=env,
            startTime=dt.isoformat(dt.utcnow()),
            endTime=None,
            platform=platform.platform(),
            hostname=platform.node(),
            version=self.version)
        runtime_attrs = set(runtime.dictcopy())

        mon_sp = None
        if enable_rm:
            mon_freq = float(
                config.get('execution', 'resource_monitor_frequency', 1))
            proc_pid = os.getpid()
            iflogger.debug(
                'Creating a ResourceMonitor on a %s interface, PID=%d.',
                self.__class__.__name__, proc_pid)
            mon_sp = ResourceMonitor(proc_pid, freq=mon_freq)
            mon_sp.start()

        # Grab inputs now, as they should not change during execution
        inputs = self.inputs.get_traitsfree()
        outputs = None

        try:
            runtime = self._pre_run_hook(runtime)
            runtime = self._run_interface(runtime)
            runtime = self._post_run_hook(runtime)
            outputs = self.aggregate_outputs(runtime)
        except Exception as e:
            import traceback
            # Retrieve the maximum info fast
            runtime.traceback = traceback.format_exc()
            # Gather up the exception arguments and append nipype info.
            exc_args = e.args if getattr(e, 'args') else tuple()
            exc_args += (
                'An exception of type %s occurred while running interface %s.'
                % (type(e).__name__, self.__class__.__name__), )
            if config.get('logging', 'interface_level',
                          'info').lower() == 'debug':
                exc_args += ('Inputs: %s' % str(self.inputs), )

            runtime.traceback_args = ('\n'.join(
                ['%s' % arg for arg in exc_args]), )

            if not ignore_exception:
                raise
        finally:
            if runtime is None or runtime_attrs - set(runtime.dictcopy()):
                raise RuntimeError("{} interface failed to return valid "
                                   "runtime object".format(
                                       interface.__class__.__name__))
            # This needs to be done always
            runtime.endTime = dt.isoformat(dt.utcnow())
            timediff = parseutc(runtime.endTime) - parseutc(runtime.startTime)
            runtime.duration = (timediff.days * 86400 + timediff.seconds +
                                timediff.microseconds / 1e6)
            results = InterfaceResult(
                interface,
                runtime,
                inputs=inputs,
                outputs=outputs,
                provenance=None)

            # Add provenance (if required)
            if store_provenance:
                # Provenance will only throw a warning if something went wrong
                results.provenance = write_provenance(results)

            # Make sure runtime profiler is shut down
            if enable_rm:
                import numpy as np
                mon_sp.stop()

                runtime.mem_peak_gb = None
                runtime.cpu_percent = None

                # Read .prof file in and set runtime values
                vals = np.loadtxt(mon_sp.fname, delimiter=',')
                if vals.size:
                    vals = np.atleast_2d(vals)
                    runtime.mem_peak_gb = vals[:, 1].max() / 1024
                    runtime.cpu_percent = vals[:, 2].max()

                    runtime.prof_dict = {
                        'time': vals[:, 0].tolist(),
                        'cpus': vals[:, 1].tolist(),
                        'rss_GiB': (vals[:, 2] / 1024).tolist(),
                        'vms_GiB': (vals[:, 3] / 1024).tolist(),
                    }
            os.chdir(syscwd)

        return results

    def _list_outputs(self):
        """ List the expected outputs
        """
        if self.output_spec:
            raise NotImplementedError
        else:
            return None

    def aggregate_outputs(self, runtime=None, needed_outputs=None):
        """ Collate expected outputs and check for existence
        """

        predicted_outputs = self._list_outputs()
        outputs = self._outputs()
        if predicted_outputs:
            _unavailable_outputs = []
            if outputs:
                _unavailable_outputs = check_version(
                    self._outputs(), self.version)
            for key, val in list(predicted_outputs.items()):
                if needed_outputs and key not in needed_outputs:
                    continue
                if key in _unavailable_outputs:
                    raise KeyError(('Output trait %s not available in version '
                                    '%s of interface %s. Please inform '
                                    'developers.') % (key, self.version,
                                                      self.__class__.__name__))
                try:
                    setattr(outputs, key, val)
                except TraitError as error:
                    if getattr(error, 'info',
                               'default').startswith('an existing'):
                        msg = ("File/Directory '%s' not found for %s output "
                               "'%s'." % (val, self.__class__.__name__, key))
                        raise FileNotFoundError(msg)
                    raise error

        return outputs

    @property
    def version(self):
        if self._version is None:
            if str2bool(config.get('execution', 'stop_on_unknown_version')):
                raise ValueError('Interface %s has no version information' %
                                 self.__class__.__name__)
        return self._version

    def load_inputs_from_json(self, json_file, overwrite=True):
        """
        A convenient way to load pre-set inputs from a JSON file.
        """

        with open(json_file) as fhandle:
            inputs_dict = json.load(fhandle)

        def_inputs = []
        if not overwrite:
            def_inputs = list(self.inputs.get_traitsfree().keys())

        new_inputs = list(set(list(inputs_dict.keys())) - set(def_inputs))
        for key in new_inputs:
            if hasattr(self.inputs, key):
                setattr(self.inputs, key, inputs_dict[key])

    def save_inputs_to_json(self, json_file):
        """
        A convenient way to save current inputs to a JSON file.
        """
        inputs = self.inputs.get_traitsfree()
        iflogger.debug('saving inputs {}', inputs)
        with open(json_file, 'w' if PY3 else 'wb') as fhandle:
            json.dump(inputs, fhandle, indent=4, ensure_ascii=False)

    def _pre_run_hook(self, runtime):
        """
        Perform any pre-_run_interface() processing

        Subclasses may override this function to modify ``runtime`` object or
        interface state

        MUST return runtime object
        """
        return runtime

    def _post_run_hook(self, runtime):
        """
        Perform any post-_run_interface() processing

        Subclasses may override this function to modify ``runtime`` object or
        interface state

        MUST return runtime object
        """
        return runtime


class SimpleInterface(BaseInterface):
    """ An interface pattern that allows outputs to be set in a dictionary
    called ``_results`` that is automatically interpreted by
    ``_list_outputs()`` to find the outputs.

    When implementing ``_run_interface``, set outputs with::

        self._results[out_name] = out_value

    This can be a way to upgrade a ``Function`` interface to do type checking.

    Examples
    --------

    >>> from nipype.interfaces.base import (
    ...     SimpleInterface, BaseInterfaceInputSpec, TraitedSpec)

    >>> def double(x):
    ...    return 2 * x
    ...
    >>> class DoubleInputSpec(BaseInterfaceInputSpec):
    ...     x = traits.Float(mandatory=True)
    ...
    >>> class DoubleOutputSpec(TraitedSpec):
    ...     doubled = traits.Float()
    ...
    >>> class Double(SimpleInterface):
    ...     input_spec = DoubleInputSpec
    ...     output_spec = DoubleOutputSpec
    ...
    ...     def _run_interface(self, runtime):
    ...          self._results['doubled'] = double(self.inputs.x)
    ...          return runtime

    >>> dbl = Double()
    >>> dbl.inputs.x = 2
    >>> dbl.run().outputs.doubled
    4.0
    """

    def __init__(self, from_file=None, resource_monitor=None, **inputs):
        super(SimpleInterface, self).__init__(
            from_file=from_file, resource_monitor=resource_monitor, **inputs)
        self._results = {}

    def _list_outputs(self):
        return self._results


class CommandLine(BaseInterface):
    """Implements functionality to interact with command line programs
    class must be instantiated with a command argument

    Parameters
    ----------

    command : string
        define base immutable `command` you wish to run

    args : string, optional
        optional arguments passed to base `command`


    Examples
    --------
    >>> import pprint
    >>> from nipype.interfaces.base import CommandLine
    >>> cli = CommandLine(command='ls', environ={'DISPLAY': ':1'})
    >>> cli.inputs.args = '-al'
    >>> cli.cmdline
    'ls -al'

    # Use get_traitsfree() to check all inputs set
    >>> pprint.pprint(cli.inputs.get_traitsfree())  # doctest:
    {'args': '-al',
     'environ': {'DISPLAY': ':1'}}

    >>> cli.inputs.get_hashval()[0][0]
    ('args', '-al')
    >>> cli.inputs.get_hashval()[1]
    '11c37f97649cd61627f4afe5136af8c0'

    """
    input_spec = CommandLineInputSpec
    _cmd_prefix = ''
    _cmd = None
    _version = None
    _terminal_output = 'stream'

    @classmethod
    def set_default_terminal_output(cls, output_type):
        """Set the default terminal output for CommandLine Interfaces.

        This method is used to set default terminal output for
        CommandLine Interfaces.  However, setting this will not
        update the output type for any existing instances.  For these,
        assign the <instance>.terminal_output.
        """

        if output_type in VALID_TERMINAL_OUTPUT:
            cls._terminal_output = output_type
        else:
            raise AttributeError(
                'Invalid terminal output_type: %s' % output_type)

    @classmethod
    def help(cls, returnhelp=False):
        allhelp = 'Wraps command **{cmd}**\n\n{help}'.format(
            cmd=cls._cmd, help=super(CommandLine, cls).help(returnhelp=True))
        if returnhelp:
            return allhelp
        print(allhelp)

    def __init__(self, command=None, terminal_output=None, **inputs):
        super(CommandLine, self).__init__(**inputs)
        self._environ = None
        # Set command. Input argument takes precedence
        self._cmd = command or getattr(self, '_cmd', None)

        # Store dependencies in runtime object
        self._ldd = str2bool(
            config.get('execution', 'get_linked_libs', 'true'))

        if self._cmd is None:
            raise Exception("Missing command")

        if terminal_output is not None:
            self.terminal_output = terminal_output

    @property
    def cmd(self):
        """sets base command, immutable"""
        return self._cmd

    @property
    def cmdline(self):
        """ `command` plus any arguments (args)
        validates arguments and generates command line"""
        if not check_mandatory_inputs(self.inputs, raise_exc=False):
            iflogger.warning(
                'Command line could not be generated because some inputs '
                'are not valid. Please make sure all mandatory inputs, '
                'required inputs and mutually-exclusive inputs are set '
                'or in a sane state.')
            return None

        allargs = [self._cmd_prefix + self.cmd] + self._parse_inputs()
        return ' '.join(allargs)

    @property
    def terminal_output(self):
        return self._terminal_output

    @terminal_output.setter
    def terminal_output(self, value):
        if value not in VALID_TERMINAL_OUTPUT:
            raise RuntimeError(
                'Setting invalid value "%s" for terminal_output. Valid values are '
                '%s.' % (value,
                         ', '.join(['"%s"' % v
                                    for v in VALID_TERMINAL_OUTPUT])))
        self._terminal_output = value

    def raise_exception(self, runtime):
        raise RuntimeError(
            ('Command:\n{cmdline}\nStandard output:\n{stdout}\n'
             'Standard error:\n{stderr}\nReturn code: {returncode}'
             ).format(**runtime.dictcopy()))

    def _get_environ(self):
        return getattr(self.inputs, 'environ', {})

    def version_from_command(self, flag='-v', cmd=None):
        iflogger.warning('version_from_command member of CommandLine was '
                         'Deprecated in nipype-1.0.0 and deleted in 1.1.0')
        if cmd is None:
            cmd = self.cmd.split()[0]

        env = dict(os.environ)
        if which(cmd, env=env):
            out_environ = self._get_environ()
            env.update(out_environ)
            proc = sp.Popen(
                ' '.join((cmd, flag)),
                shell=True,
                env=env,
                stdout=sp.PIPE,
                stderr=sp.PIPE,
            )
            o, e = proc.communicate()
            return o

    def _run_interface(self, runtime, correct_return_codes=(0, )):
        """Execute command via subprocess

        Parameters
        ----------
        runtime : passed by the run function

        Returns
        -------
        runtime : updated runtime information
            adds stdout, stderr, merged, cmdline, dependencies, command_path

        """

        out_environ = self._get_environ()
        # Initialize runtime Bunch
        runtime.stdout = None
        runtime.stderr = None
        runtime.cmdline = self.cmdline
        runtime.environ.update(out_environ)

        # which $cmd
        executable_name = shlex.split(self._cmd_prefix + self.cmd)[0]
        cmd_path = which(executable_name, env=runtime.environ)

        if cmd_path is None:
            raise IOError(
                'No command "%s" found on host %s. Please check that the '
                'corresponding package is installed.' % (executable_name,
                                                         runtime.hostname))

        runtime.command_path = cmd_path
        runtime.dependencies = (get_dependencies(executable_name,
                                                 runtime.environ)
                                if self._ldd else '<skipped>')
        runtime = run_command(runtime, output=self.terminal_output)
        if runtime.returncode is None or \
                runtime.returncode not in correct_return_codes:
            self.raise_exception(runtime)

        return runtime

    def _format_arg(self, name, trait_spec, value):
        """A helper function for _parse_inputs

        Formats a trait containing argstr metadata
        """
        argstr = trait_spec.argstr
        iflogger.debug('%s_%s', name, value)
        if trait_spec.is_trait_type(traits.Bool) and "%" not in argstr:
            # Boolean options have no format string. Just append options if True.
            return argstr if value else None
        # traits.Either turns into traits.TraitCompound and does not have any
        # inner_traits
        elif trait_spec.is_trait_type(traits.List) \
            or (trait_spec.is_trait_type(traits.TraitCompound) and
                isinstance(value, list)):
            # This is a bit simple-minded at present, and should be
            # construed as the default. If more sophisticated behavior
            # is needed, it can be accomplished with metadata (e.g.
            # format string for list member str'ification, specifying
            # the separator, etc.)

            # Depending on whether we stick with traitlets, and whether or
            # not we beef up traitlets.List, we may want to put some
            # type-checking code here as well
            sep = trait_spec.sep if trait_spec.sep is not None else ' '

            if argstr.endswith('...'):
                # repeatable option
                # --id %d... will expand to
                # --id 1 --id 2 --id 3 etc.,.
                argstr = argstr.replace('...', '')
                return sep.join([argstr % elt for elt in value])
            else:
                return argstr % sep.join(str(elt) for elt in value)
        else:
            # Append options using format string.
            return argstr % value

    def _filename_from_source(self, name, chain=None):
        if chain is None:
            chain = []

        trait_spec = self.inputs.trait(name)
        retval = getattr(self.inputs, name)
        source_ext = None
        if not isdefined(retval) or "%s" in retval:
            if not trait_spec.name_source:
                return retval

            # Do not generate filename when excluded by other inputs
            if any(isdefined(getattr(self.inputs, field))
                   for field in trait_spec.xor or ()):
                return retval

            # Do not generate filename when required fields are missing
            if not all(isdefined(getattr(self.inputs, field))
                       for field in trait_spec.requires or ()):
                return retval

            if isdefined(retval) and "%s" in retval:
                name_template = retval
            else:
                name_template = trait_spec.name_template
            if not name_template:
                name_template = "%s_generated"

            ns = trait_spec.name_source
            while isinstance(ns, (list, tuple)):
                if len(ns) > 1:
                    iflogger.warning(
                        'Only one name_source per trait is allowed')
                ns = ns[0]

            if not isinstance(ns, (str, bytes)):
                raise ValueError(
                    'name_source of \'{}\' trait should be an input trait '
                    'name, but a type {} object was found'.format(
                        name, type(ns)))

            if isdefined(getattr(self.inputs, ns)):
                name_source = ns
                source = getattr(self.inputs, name_source)
                while isinstance(source, list):
                    source = source[0]

                # special treatment for files
                try:
                    _, base, source_ext = split_filename(source)
                except (AttributeError, TypeError):
                    base = source
            else:
                if name in chain:
                    raise NipypeInterfaceError(
                        'Mutually pointing name_sources')

                chain.append(name)
                base = self._filename_from_source(ns, chain)
                if isdefined(base):
                    _, _, source_ext = split_filename(base)
                else:
                    # Do not generate filename when required fields are missing
                    return retval

            chain = None
            retval = name_template % base
            _, _, ext = split_filename(retval)
            if trait_spec.keep_extension and (ext or source_ext):
                if (ext is None or not ext) and source_ext:
                    retval = retval + source_ext
            else:
                retval = self._overload_extension(retval, name)
        return retval

    def _gen_filename(self, name):
        raise NotImplementedError

    def _overload_extension(self, value, name=None):
        return value

    def _list_outputs(self):
        metadata = dict(name_source=lambda t: t is not None)
        traits = self.inputs.traits(**metadata)
        if traits:
            outputs = self.output_spec().trait_get()
            for name, trait_spec in list(traits.items()):
                out_name = name
                if trait_spec.output_name is not None:
                    out_name = trait_spec.output_name
                fname = self._filename_from_source(name)
                if isdefined(fname):
                    outputs[out_name] = os.path.abspath(fname)
            return outputs

    def _parse_inputs(self, skip=None):
        """Parse all inputs using the ``argstr`` format string in the Trait.

        Any inputs that are assigned (not the default_value) are formatted
        to be added to the command line.

        Returns
        -------
        all_args : list
            A list of all inputs formatted for the command line.

        """
        all_args = []
        initial_args = {}
        final_args = {}
        metadata = dict(argstr=lambda t: t is not None)
        for name, spec in sorted(self.inputs.traits(**metadata).items()):
            if skip and name in skip:
                continue
            value = getattr(self.inputs, name)
            if spec.name_source:
                value = self._filename_from_source(name)
            elif spec.genfile:
                if not isdefined(value) or value is None:
                    value = self._gen_filename(name)

            if not isdefined(value):
                continue
            arg = self._format_arg(name, spec, value)
            if arg is None:
                continue
            pos = spec.position
            if pos is not None:
                if int(pos) >= 0:
                    initial_args[pos] = arg
                else:
                    final_args[pos] = arg
            else:
                all_args.append(arg)
        first_args = [el for _, el in sorted(initial_args.items())]
        last_args = [el for _, el in sorted(final_args.items())]
        return first_args + all_args + last_args


class StdOutCommandLine(CommandLine):
    input_spec = StdOutCommandLineInputSpec

    def _gen_filename(self, name):
        return self._gen_outfilename() if name == 'out_file' else None

    def _gen_outfilename(self):
        raise NotImplementedError


class MpiCommandLine(CommandLine):
    """Implements functionality to interact with command line programs
    that can be run with MPI (i.e. using 'mpiexec').

    Examples
    --------
    >>> from nipype.interfaces.base import MpiCommandLine
    >>> mpi_cli = MpiCommandLine(command='my_mpi_prog')
    >>> mpi_cli.inputs.args = '-v'
    >>> mpi_cli.cmdline
    'my_mpi_prog -v'

    >>> mpi_cli.inputs.use_mpi = True
    >>> mpi_cli.inputs.n_procs = 8
    >>> mpi_cli.cmdline
    'mpiexec -n 8 my_mpi_prog -v'
    """
    input_spec = MpiCommandLineInputSpec

    @property
    def cmdline(self):
        """Adds 'mpiexec' to begining of command"""
        result = []
        if self.inputs.use_mpi:
            result.append('mpiexec')
            if self.inputs.n_procs:
                result.append('-n %d' % self.inputs.n_procs)
        result.append(super(MpiCommandLine, self).cmdline)
        return ' '.join(result)


class SEMLikeCommandLine(CommandLine):
    """In SEM derived interface all outputs have corresponding inputs.
    However, some SEM commands create outputs that are not defined in the XML.
    In those cases one has to create a subclass of the autogenerated one and
    overload the _list_outputs method. _outputs_from_inputs should still be
    used but only for the reduced (by excluding those that do not have
    corresponding inputs list of outputs.
    """

    def _list_outputs(self):
        outputs = self.output_spec().trait_get()
        return self._outputs_from_inputs(outputs)

    def _outputs_from_inputs(self, outputs):
        for name in list(outputs.keys()):
            corresponding_input = getattr(self.inputs, name)
            if isdefined(corresponding_input):
                if (isinstance(corresponding_input, bool)
                        and corresponding_input):
                    outputs[name] = \
                        os.path.abspath(self._outputs_filenames[name])
                else:
                    if isinstance(corresponding_input, list):
                        outputs[name] = [
                            os.path.abspath(inp) for inp in corresponding_input
                        ]
                    else:
                        outputs[name] = os.path.abspath(corresponding_input)
        return outputs

    def _format_arg(self, name, spec, value):
        if name in list(self._outputs_filenames.keys()):
            if isinstance(value, bool):
                if value:
                    value = os.path.abspath(self._outputs_filenames[name])
                else:
                    return ""
        return super(SEMLikeCommandLine, self)._format_arg(name, spec, value)


class LibraryBaseInterface(BaseInterface):
    _pkg = None
    imports = ()

    def __init__(self, check_import=True, *args, **kwargs):
        super(LibraryBaseInterface, self).__init__(*args, **kwargs)
        if check_import:
            import importlib
            failed_imports = []
            for pkg in (self._pkg,) + tuple(self.imports):
                try:
                    importlib.import_module(pkg)
                except ImportError:
                    failed_imports.append(pkg)
            if failed_imports:
                iflogger.warning('Unable to import %s; %s interface may fail to '
                                 'run', failed_imports, self.__class__.__name__)

    @property
    def version(self):
        if self._version is None:
            import importlib
            try:
                self._version = importlib.import_module(self._pkg).__version__
            except (ImportError, AttributeError):
                pass
        return super(LibraryBaseInterface, self).version


class PackageInfo(object):
    _version = None
    version_cmd = None
    version_file = None

    @classmethod
    def version(klass):
        if klass._version is None:
            if klass.version_cmd is not None:
                try:
                    clout = CommandLine(
                        command=klass.version_cmd,
                        resource_monitor=False,
                        terminal_output='allatonce').run()
                except IOError:
                    return None

                raw_info = clout.runtime.stdout
            elif klass.version_file is not None:
                try:
                    with open(klass.version_file, 'rt') as fobj:
                        raw_info = fobj.read()
                except OSError:
                    return None
            else:
                return None

            klass._version = klass.parse_version(raw_info)

        return klass._version

    @staticmethod
    def parse_version(raw_info):
        raise NotImplementedError<|MERGE_RESOLUTION|>--- conflicted
+++ resolved
@@ -41,11 +41,7 @@
 from .traits_extension import traits, isdefined, TraitError
 from .specs import (BaseInterfaceInputSpec, CommandLineInputSpec,
                     StdOutCommandLineInputSpec, MpiCommandLineInputSpec,
-<<<<<<< HEAD
-                    check_mandatory_inputs, check_version)
-=======
-                    get_filecopy_info)
->>>>>>> fc85fefe
+                    get_filecopy_info, check_mandatory_inputs, check_version)
 from .support import (Bunch, InterfaceResult, NipypeInterfaceError)
 
 from future import standard_library
