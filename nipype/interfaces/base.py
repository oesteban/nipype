# emacs: -*- mode: python; py-indent-offset: 4; indent-tabs-mode: nil -*-
# vi: set ft=python sts=4 ts=4 sw=4 et:
"""
Package contains interfaces for using existing functionality in other packages

Exaples  FSL, matlab/SPM , afni

Requires Packages to be installed
"""

from __future__ import print_function
from __future__ import division

from copy import deepcopy
import errno
import os
import re
import platform
from socket import getfqdn
from string import Template
import select
import subprocess
import sys
from textwrap import wrap
from datetime import datetime as dt
from dateutil.parser import parse as parseutc

from future import standard_library
standard_library.install_aliases()
from builtins import range
from builtins import object

from configparser import NoOptionError

from .traits_extension import TraitError, isdefined
from ..utils.filemanip import FileNotFoundError, split_filename
from ..utils.misc import trim, str2bool
from .specs import (Bunch, BaseInterfaceInputSpec, CommandLineInputSpec,
                    StdOutCommandLineInputSpec, MpiCommandLineInputSpec,
                    SEMLikeCommandLineInputSpec)
from ..utils.provenance import write_provenance
from .. import config, logging, LooseVersion
from .. import __version__
from ..external.six import string_types

IFLOGGER = logging.getLogger('interface')
__docformat__ = 'restructuredtext'


class NipypeInterfaceError(Exception):
    """Error raised in nipype interfaces"""
    def __init__(self, value):
        self.value = value
        super(NipypeInterfaceError, self).__init__(value)

    def __str__(self):
        return repr(self.value)


def _unlock_display(ndisplay):
    lockf = os.path.join('/tmp', '.X%d-lock' % ndisplay)
    try:
        os.remove(lockf)
    except:
        return False

    return True


def _exists_in_path(cmd, environ):
    """
    Based on a code snippet from
     http://orip.org/2009/08/python-checking-if-executable-exists-in.html
    """
    # Read environ fron variable, use system's environ as failback
    input_environ = environ.get("PATH", os.environ.get("PATH", ""))
    extensions = os.environ.get("PATHEXT", "").split(os.pathsep)
    for directory in input_environ.split(os.pathsep):
        base = os.path.join(directory, cmd)
        options = [base] + [(base + ext) for ext in extensions]
        for filename in options:
            if os.path.exists(filename):
                return True, filename
    return False, None


def load_template(name):
    """Load a template from the script_templates directory

    Parameters
    ----------
    name : str
        The name of the file to load

    Returns
    -------
    template : string.Template

    """

    full_fname = os.path.join(os.path.dirname(__file__),
                              'script_templates', name)
    template_file = open(full_fname)
    template = Template(template_file.read())
    template_file.close()
    return template

class InterfaceResult(object):
    """Object that contains the results of running a particular Interface.

    Attributes
    ----------
    version : version of this Interface result object (a readonly property)
    interface : class type
        A copy of the `Interface` class that was run to generate this result.
    inputs :  a traits free representation of the inputs
    outputs : Bunch
        An `Interface` specific Bunch that contains all possible files
        that are generated by the interface.  The `outputs` are used
        as the `inputs` to another node when interfaces are used in
        the pipeline.
    runtime : Bunch

        Contains attributes that describe the runtime environment when
        the `Interface` was run.  Contains the attributes:

        * cmdline : The command line string that was executed
        * cwd : The directory the ``cmdline`` was executed in.
        * stdout : The output of running the ``cmdline``.
        * stderr : Any error messages output from running ``cmdline``.
        * returncode : The code returned from running the ``cmdline``.

    """

    def __init__(self, interface, runtime, inputs=None, outputs=None,
                 provenance=None):
        self._version = 2.0
        self.interface = interface
        self.runtime = runtime
        self.inputs = inputs
        self.outputs = outputs
        self.provenance = provenance

    @property
    def version(self):
        return self._version


class Interface(object):
    """This is an abstract definition for Interface objects.

    It provides no functionality.  It defines the necessary attributes
    and methods all Interface objects should have.

    """

    input_spec = None  # A traited input specification
    output_spec = None  # A traited output specification

    # defines if the interface can reuse partial results after interruption
    _can_resume = False

    @property
    def can_resume(self):
        return self._can_resume

    # should the interface be always run even if the inputs were not changed?
    _always_run = False

    @property
    def always_run(self):
        return self._always_run

    def __init__(self, **inputs):
        """Initialize command with given args and inputs."""
        raise NotImplementedError

    @classmethod
    def help(cls):
        """ Prints class help"""
        raise NotImplementedError

    @classmethod
    def _inputs_help(cls):
        """ Prints inputs help"""
        raise NotImplementedError

    @classmethod
    def _outputs_help(cls):
        """ Prints outputs help"""
        raise NotImplementedError

    @classmethod
    def _outputs(cls):
        """ Initializes outputs"""
        raise NotImplementedError

    @property
    def version(self):
        raise NotImplementedError

    def run(self):
        """Execute the command."""
        raise NotImplementedError

    def aggregate_outputs(self, runtime=None, needed_outputs=None):
        """Called to populate outputs"""
        raise NotImplementedError

    def _list_outputs(self):
        """ List expected outputs"""
        raise NotImplementedError

    def _get_filecopy_info(self):
        """ Provides information about file inputs to copy or link to cwd.
            Necessary for pipeline operation
        """
        raise NotImplementedError


class BaseInterface(Interface):
    """Implements common interface functionality.

    Implements
    ----------

    * Initializes inputs/outputs from input_spec/output_spec
    * Provides help based on input_spec and output_spec
    * Checks for mandatory inputs before running an interface
    * Runs an interface and returns results
    * Determines which inputs should be copied or linked to cwd

    This class does not implement aggregate_outputs, input_spec or
    output_spec. These should be defined by derived classes.

    This class cannot be instantiated.

    """
    input_spec = BaseInterfaceInputSpec
    _version = None
    _additional_metadata = []
    _redirect_x = False

    def __init__(self, **inputs):
        if not self.input_spec:
            raise Exception('No input_spec in class: %s' %
                            self.__class__.__name__)
        self.inputs = self.input_spec(**inputs)

    @classmethod
    def help(cls, returnhelp=False):
        """ Prints class help
        """

        if cls.__doc__:
            # docstring = cls.__doc__.split('\n')
            # docstring = [trim(line, '') for line in docstring]
            docstring = trim(cls.__doc__).split('\n') + ['']
        else:
            docstring = ['']

        allhelp = '\n'.join(docstring + cls._inputs_help() + [''] +
                            cls._outputs_help() + [''])
        if returnhelp:
            return allhelp
        else:
            print(allhelp)

    @classmethod
    def _get_trait_desc(self, inputs, name, spec):
        desc = spec.desc
        xor = spec.xor
        requires = spec.requires
        argstr = spec.argstr
        ns = spec.name_source

        manhelpstr = ['\t%s' % name]

        type_info = spec.full_info(inputs, name, None)

        default = ''
        if spec.usedefault:
            default = ', nipype default value: %s' % str(spec.default_value()[1])
        line = "(%s%s)" % (type_info, default)

        manhelpstr = wrap(line, 70,
                          initial_indent=manhelpstr[0] + ': ',
                          subsequent_indent='\t\t ')

        if desc:
            for line in desc.split('\n'):
                line = re.sub("\s+", " ", line)
                manhelpstr += wrap(line, 70,
                                   initial_indent='\t\t',
                                   subsequent_indent='\t\t')

        if argstr:
            pos = spec.position
            if pos is not None:
                manhelpstr += wrap('flag: %s, position: %s' % (argstr, pos), 70,
                                   initial_indent='\t\t',
                                   subsequent_indent='\t\t')
            else:
                manhelpstr += wrap('flag: %s' % argstr, 70,
                                   initial_indent='\t\t',
                                   subsequent_indent='\t\t')

        if xor:
            line = '%s' % ', '.join(xor)
            manhelpstr += wrap(line, 70,
                               initial_indent='\t\tmutually_exclusive: ',
                               subsequent_indent='\t\t ')

        if requires:
            others = [field for field in requires if field != name]
            line = '%s' % ', '.join(others)
            manhelpstr += wrap(line, 70,
                               initial_indent='\t\trequires: ',
                               subsequent_indent='\t\t ')

        if ns:
            tpl = ', name_template not defined'
            if spec.name_template:
                tpl = ', name_template is \'%s\'' % spec.name_template
            manhelpstr += wrap(('name source: %s' % ns) + tpl, 70,
                               initial_indent='\t\t',
                               subsequent_indent='\t\t ')
        return manhelpstr

    @classmethod
    def _inputs_help(cls):
        """ Prints description for input parameters
        """
        helpstr = ['Inputs::']

        inputs = cls.input_spec()
        if len(list(inputs.traits(transient=None).items())) == 0:
            helpstr += ['', '\tNone']
            return helpstr

        manhelpstr = ['', '\t[Mandatory]']
        mandatory_items = inputs.traits(mandatory=True)
        for name, spec in sorted(mandatory_items.items()):
            manhelpstr += cls._get_trait_desc(inputs, name, spec)

        opthelpstr = ['', '\t[Optional]']
        for name, spec in sorted(inputs.traits(transient=None).items()):
            if name in mandatory_items:
                continue
            opthelpstr += cls._get_trait_desc(inputs, name, spec)

        if manhelpstr:
            helpstr += manhelpstr
        if opthelpstr:
            helpstr += opthelpstr
        return helpstr

    @classmethod
    def _outputs_help(cls):
        """ Prints description for output parameters
        """
        helpstr = ['Outputs::', '']
        if cls.output_spec:
            outputs = cls.output_spec()  #pylint: disable=E1102
            for name, spec in sorted(outputs.traits(transient=None).items()):
                helpstr += cls._get_trait_desc(outputs, name, spec)
        if len(helpstr) == 2:
            helpstr += ['\tNone']
        return helpstr

    def _outputs(self):
        """ Returns a bunch containing output fields for the class
        """
        outputs = None
        if self.output_spec:
            outputs = self.output_spec()  #pylint: disable=E1102
        return outputs

    @classmethod
    def _get_filecopy_info(cls):
        """ Provides information about file inputs to copy or link to cwd.
            Necessary for pipeline operation
        """
        info = []
        if cls.input_spec is None:
            return info
        metadata = dict(copyfile=lambda t: t is not None)
        for name, spec in sorted(cls.input_spec().traits(**metadata).items()):
            info.append(dict(key=name,
                             copy=spec.copyfile))
        return info

    def _check_requires(self, spec, name, value):
        """ check if required inputs are satisfied
        """
        if spec.requires:
            values = [not isdefined(getattr(self.inputs, field))
                      for field in spec.requires]
            if any(values) and isdefined(value):
                msg = ("%s requires a value for input '%s' because one of %s "
                       "is set. For a list of required inputs, see %s.help()" %
                       (self.__class__.__name__, name,
                        ', '.join(spec.requires), self.__class__.__name__))
                raise ValueError(msg)

    def _check_xor(self, spec, name, value):
        """ check if mutually exclusive inputs are satisfied
        """
        if spec.xor:
            values = [isdefined(getattr(self.inputs, field))
                      for field in spec.xor]
            if not any(values) and not isdefined(value):
                msg = ("%s requires a value for one of the inputs '%s'. "
                       "For a list of required inputs, see %s.help()" %
                       (self.__class__.__name__, ', '.join(spec.xor),
                        self.__class__.__name__))
                raise ValueError(msg)

    def _resolve_namesource(self, name, chain=None):
        if chain is None:
            chain = []

        trait_spec = self.inputs.trait(name)
        retval = getattr(self.inputs, name)

        if not isdefined(retval) or "%s" in retval:
            if not trait_spec.name_source:
                return retval
            if isdefined(retval) and "%s" in retval:
                name_template = retval
            else:
                name_template = trait_spec.name_template
            if not name_template:
                name_template = "%s_generated"

            ns = trait_spec.name_source
            while isinstance(ns, list):
                if len(ns) > 1:
                    IFLOGGER.warn('Only one name_source per trait is allowed')
                ns = ns[0]

            if not isinstance(ns, string_types):
                raise ValueError(('name_source of \'%s\' trait sould be an '
                                 'input trait name') % name)

            if isdefined(getattr(self.inputs, ns)):
                name_source = ns
                source = getattr(self.inputs, name_source)
                while isinstance(source, list):
                    source = source[0]

                # special treatment for files
                try:
                    _, base, _ = split_filename(source)
                except AttributeError:
                    base = source
            else:
                if name in chain:
                    raise NipypeInterfaceError('Mutually pointing name_sources')

                chain.append(name)
                return self._resolve_namesource(ns, chain)

            retval = name_template % base
            _, _, ext = split_filename(retval)
            if ext and (not isdefined(trait_spec.keep_extension) or trait_spec.keep_extension):
                return retval
            return self._overload_extension(retval, name)

        return retval


    def _update_autonames(self):
        """
        Checks for inputs undefined but providing name_source
        """

        metadata = dict(name_source=lambda t: t is not None)
        for name, spec in self.inputs.traits(**metadata).items():
            value = getattr(self.inputs, name)

            if isdefined(value):
                continue

            ns = spec.name_source
            if ns is not None:
                value = self._resolve_namesource(name)

                if isdefined(value):
                    setattr(self.inputs, name, value)

    def _overload_extension(self, value, name=None):
        return value


    def _check_mandatory_inputs(self):
        """ Raises an exception if a mandatory input is Undefined
        """
        for name, spec in list(self.inputs.traits(mandatory=True).items()):
            value = getattr(self.inputs, name)
            self._check_xor(spec, name, value)
            if not isdefined(value) and spec.xor is None:
                msg = ("%s requires a value for input '%s'. "
                       "For a list of required inputs, see %s.help()" %
                       (self.__class__.__name__, name, self.__class__.__name__))
                raise ValueError(msg)
            if isdefined(value):
                self._check_requires(spec, name, value)
        for name, spec in list(self.inputs.traits(mandatory=None,
                                                  transient=None).items()):
            self._check_requires(spec, name, getattr(self.inputs, name))

    def _check_version_requirements(self, trait_object, raise_exception=True):
        """ Raises an exception on version mismatch
        """
        unavailable_traits = []
        # check minimum version
        check = dict(min_ver=lambda t: t is not None)
        names = trait_object.trait_names(**check)

        if names and self.version:
            version = LooseVersion(str(self.version))
            for name in names:
                min_ver = LooseVersion(str(trait_object.traits()[name].min_ver))
                if min_ver > version:
                    unavailable_traits.append(name)
                    if not isdefined(getattr(trait_object, name)):
                        continue
                    if raise_exception:
                        raise Exception('Trait %s (%s) (version %s < required %s)' %
                                        (name, self.__class__.__name__,
                                         version, min_ver))
            check = dict(max_ver=lambda t: t is not None)
            names = trait_object.trait_names(**check)
            for name in names:
                max_ver = LooseVersion(str(trait_object.traits()[name].max_ver))
                if max_ver < version:
                    unavailable_traits.append(name)
                    if not isdefined(getattr(trait_object, name)):
                        continue
                    if raise_exception:
                        raise Exception('Trait %s (%s) (version %s > required %s)' %
                                        (name, self.__class__.__name__,
                                         version, max_ver))
        return unavailable_traits

    def _run_wrapper(self, runtime):
        sysdisplay = os.getenv('DISPLAY')
        if self._redirect_x:
            try:
                from xvfbwrapper import Xvfb
            except ImportError:
                IFLOGGER.error('Xvfb wrapper could not be imported')
                raise

            vdisp = Xvfb(nolisten='tcp')
            vdisp.start()
            vdisp_num = vdisp.vdisplay_num

            IFLOGGER.info('Redirecting X to :%d' % vdisp_num)
            runtime.environ['DISPLAY'] = ':%d' % vdisp_num

        runtime = self._run_interface(runtime)

        if self._redirect_x:
            if sysdisplay is None:
                os.unsetenv('DISPLAY')
            else:
                os.environ['DISPLAY'] = sysdisplay

            IFLOGGER.info('Freeing X :%d' % vdisp_num)
            vdisp.stop()
            _unlock_display(vdisp_num)

        return runtime

    def _run_interface(self, runtime):
        """ Core function that executes interface
        """
        raise NotImplementedError

    def run(self, **inputs):
        """Execute this interface.

        This interface will not raise an exception if runtime.returncode is
        non-zero.

        Parameters
        ----------
        inputs : allows the interface settings to be updated

        Returns
        -------
        results :  an InterfaceResult object containing a copy of the instance
        that was executed, provenance information and, if successful, results
        """
        self.inputs.set(**inputs)
        self._check_mandatory_inputs()
        self._update_autonames()
        self._check_version_requirements(self.inputs)
        interface = self.__class__
        # initialize provenance tracking
        env = deepcopy(dict(os.environ))
        runtime = Bunch(cwd=os.getcwd(),
                        returncode=None,
                        duration=None,
                        environ=env,
                        startTime=dt.isoformat(dt.utcnow()),
                        endTime=None,
                        platform=platform.platform(),
                        hostname=getfqdn(),
                        version=self.version)
        try:
            runtime = self._run_wrapper(runtime)
            outputs = self.aggregate_outputs(runtime)
            runtime.endTime = dt.isoformat(dt.utcnow())
            timediff = parseutc(runtime.endTime) - parseutc(runtime.startTime)
            runtime.duration = (timediff.days * 86400 + timediff.seconds +
                                timediff.microseconds / 100000.)
            results = InterfaceResult(interface, runtime,
                                      inputs=self.inputs.get_traitsfree(),
                                      outputs=outputs)
            prov_record = None
            if str2bool(config.get('execution', 'write_provenance')):
                prov_record = write_provenance(results)
            results.provenance = prov_record
        except Exception as e:
            runtime.endTime = dt.isoformat(dt.utcnow())
            timediff = parseutc(runtime.endTime) - parseutc(runtime.startTime)
            runtime.duration = (timediff.days * 86400 + timediff.seconds +
                                timediff.microseconds / 100000.)
            if len(e.args) == 0:
                e.args = ("")

            message = "\nInterface %s failed to run." % self.__class__.__name__

            if config.has_option('logging', 'interface_level') and \
                    config.get('logging', 'interface_level').lower() == 'debug':
                inputs_str = "Inputs:" + str(self.inputs) + "\n"
            else:
                inputs_str = ''

            if len(e.args) == 1 and isinstance(e.args[0], string_types):
                e.args = (e.args[0] + " ".join([message, inputs_str]),)
            else:
                e.args += (message, )
                if inputs_str != '':
                    e.args += (inputs_str, )

            # exception raising inhibition for special cases
            import traceback
            runtime.traceback = traceback.format_exc()
            runtime.traceback_args = e.args
            inputs = None
            try:
                inputs = self.inputs.get_traitsfree()
            except Exception as e:
                pass
            results = InterfaceResult(interface, runtime, inputs=inputs)
            prov_record = None
            if str2bool(config.get('execution', 'write_provenance')):
                try:
                    prov_record = write_provenance(results)
                except Exception:
                    prov_record = None
            results.provenance = prov_record
            if hasattr(self.inputs, 'ignore_exception') and \
                    isdefined(self.inputs.ignore_exception) and \
                    self.inputs.ignore_exception:
                pass
            else:
                raise
        return results

    def _list_outputs(self):
        """ List the expected outputs
        """
<<<<<<< HEAD
        if self.output_spec:
            outputs = self.output_spec().get()

            for out_name in outputs.keys():
                if isdefined(getattr(self.inputs, out_name)):
                    outputs[out_name] = getattr(self.inputs, out_name)
            return outputs
        else:
            raise NotImplementedError
=======
        if self.output_spec is None:
            IFLOGGER.warn('Interface does not have output specification')
            return None
>>>>>>> 87ea1ea6

        metadata = dict(name_source=lambda t: t is not None)
        out_traits = self.inputs.traits(**metadata)
        if out_traits:
            outputs = self.output_spec().get()  #pylint: disable=E1102
            for name, trait_spec in out_traits.items():
                out_name = name
                if trait_spec.output_name is not None:
                    out_name = trait_spec.output_name
                value = self._resolve_namesource(name)
                if isdefined(value):
                    outputs[out_name] = os.path.abspath(value)
            return outputs

    def aggregate_outputs(self, runtime=None, needed_outputs=None):
        """ Collate expected outputs and check for existence
        """
        predicted_outputs = self._list_outputs()
        outputs = self._outputs()

        # fill automatically resolved outputs
        metadata = dict(name_source=lambda t: t is not None)

        for name, spec in self.inputs.traits(**metadata).iteritems():
            out_name = name
            if spec.output_name is not None:
                out_name = spec.output_name
            value = getattr(self.inputs, name)
            if value is not None and isdefined(value):
                setattr(outputs, out_name, os.path.abspath(value))

        if predicted_outputs:
            _unavailable_outputs = []
            if outputs:
                _unavailable_outputs = \
                    self._check_version_requirements(self._outputs())
            for key, val in list(predicted_outputs.items()):
                if needed_outputs and key not in needed_outputs:
                    continue
                if key in _unavailable_outputs:
                    raise KeyError(('Output trait %s not available in version '
                                    '%s of interface %s. Please inform '
                                    'developers.') % (key, self.version,
                                                      self.__class__.__name__))
                try:
                    setattr(outputs, key, val)
                    _ = getattr(outputs, key)
                except TraitError as error:
                    if hasattr(error, 'info') and \
                            error.info.startswith("an existing"):
                        msg = ("File/Directory '%s' not found for %s output "
                               "'%s'." % (val, self.__class__.__name__, key))
                        raise FileNotFoundError(msg)
                    else:
                        raise error
        return outputs

    @property
    def version(self):
        if self._version is None:
            if str2bool(config.get('execution', 'stop_on_unknown_version')):
                raise ValueError('Interface %s has no version information' %
                                 self.__class__.__name__)
        return self._version


class Stream(object):
    """Function to capture stdout and stderr streams with timestamps

    stackoverflow.com/questions/4984549/merge-and-sync-stdout-and-stderr/5188359
    """

    def __init__(self, name, impl):
        self._name = name
        self._impl = impl
        self._buf = ''
        self._rows = []
        self._lastidx = 0

    def fileno(self):
        "Pass-through for file descriptor."
        return self._impl.fileno()

    def read(self, drain=0):
        "Read from the file descriptor. If 'drain' set, read until EOF."
        while self._read(drain) is not None:
            if not drain:
                break

    def _read(self, drain):
        "Read from the file descriptor"
        fd = self.fileno()
        buf = os.read(fd, 4096).decode()
        if not buf and not self._buf:
            return None
        if '\n' not in buf:
            if not drain:
                self._buf += buf
                return []

        # prepend any data previously read, then split into lines and format
        buf = self._buf + buf
        if '\n' in buf:
            tmp, rest = buf.rsplit('\n', 1)
        else:
            tmp = buf
            rest = None
        self._buf = rest
        now = dt.now().isoformat()
        rows = tmp.split('\n')
        self._rows += [(now, '%s %s:%s' % (self._name, now, r), r)
                       for r in rows]
        for idx in range(self._lastidx, len(self._rows)):
            IFLOGGER.info(self._rows[idx][1])
        self._lastidx = len(self._rows)


def run_command(runtime, output=None, timeout=0.01, redirect_x=False):
    """Run a command, read stdout and stderr, prefix with timestamp.

    The returned runtime contains a merged stdout+stderr log with timestamps
    """
    PIPE = subprocess.PIPE

    cmdline = runtime.cmdline
    if redirect_x:
        exist_xvfb, _ = _exists_in_path('xvfb-run', runtime.environ)
        if not exist_xvfb:
            raise RuntimeError('Xvfb was not found, X redirection aborted')
        cmdline = 'xvfb-run -a ' + cmdline

    if output == 'file':
        errfile = os.path.join(runtime.cwd, 'stderr.nipype')
        outfile = os.path.join(runtime.cwd, 'stdout.nipype')
        stderr = open(errfile, 'wt')  # t=='text'===default
        stdout = open(outfile, 'wt')

        proc = subprocess.Popen(cmdline,
                                stdout=stdout,
                                stderr=stderr,
                                shell=True,
                                cwd=runtime.cwd,
                                env=runtime.environ)
    else:
        proc = subprocess.Popen(cmdline,
                                stdout=PIPE,
                                stderr=PIPE,
                                shell=True,
                                cwd=runtime.cwd,
                                env=runtime.environ)
    result = {}
    errfile = os.path.join(runtime.cwd, 'stderr.nipype')
    outfile = os.path.join(runtime.cwd, 'stdout.nipype')
    if output == 'stream':
        streams = [Stream('stdout', proc.stdout), Stream('stderr', proc.stderr)]

        def _process(drain=0):
            try:
                res = select.select(streams, [], [], timeout)
            except select.error as e:
                IFLOGGER.info(str(e))
                if e[0] == errno.EINTR:
                    return
                else:
                    raise
            else:
                for stream in res[0]:
                    stream.read(drain)

        while proc.returncode is None:
            proc.poll()
            _process()
        _process(drain=1)

        # collect results, merge and return
        result = {}
        temp = []
        for stream in streams:
            rows = stream._rows
            temp += rows
            result[stream._name] = [r[2] for r in rows]
        temp.sort()
        result['merged'] = [r[1] for r in temp]
    if output == 'allatonce':
        stdout, stderr = proc.communicate()
        if stdout and isinstance(stdout, bytes):
            try:
                stdout = stdout.decode()
            except UnicodeDecodeError:
                stdout = stdout.decode("ISO-8859-1")
        if stderr and isinstance(stderr, bytes):
            try:
                stderr = stderr.decode()
            except UnicodeDecodeError:
                stderr = stderr.decode("ISO-8859-1")

        result['stdout'] = str(stdout).split('\n')
        result['stderr'] = str(stderr).split('\n')
        result['merged'] = ''
    if output == 'file':
        ret_code = proc.wait()
        stderr.flush()
        stdout.flush()
        result['stdout'] = [line.strip() for line in open(outfile).readlines()]
        result['stderr'] = [line.strip() for line in open(errfile).readlines()]
        result['merged'] = ''
    if output == 'none':
        proc.communicate()
        result['stdout'] = []
        result['stderr'] = []
        result['merged'] = ''
    runtime.stderr = '\n'.join(result['stderr'])
    runtime.stdout = '\n'.join(result['stdout'])
    runtime.merged = result['merged']
    runtime.returncode = proc.returncode
    return runtime


def get_dependencies(name, environ):
    """Return library dependencies of a dynamically linked executable

    Uses otool on darwin, ldd on linux. Currently doesn't support windows.

    """
    PIPE = subprocess.PIPE
    if sys.platform == 'darwin':
        proc = subprocess.Popen('otool -L `which %s`' % name,
                                stdout=PIPE,
                                stderr=PIPE,
                                shell=True,
                                env=environ)
    elif 'linux' in sys.platform:
        proc = subprocess.Popen('ldd `which %s`' % name,
                                stdout=PIPE,
                                stderr=PIPE,
                                shell=True,
                                env=environ)
    else:
        return 'Platform %s not supported' % sys.platform
    o, e = proc.communicate()
    return o.rstrip()


class CommandLine(BaseInterface):
    """Implements functionality to interact with command line programs
    class must be instantiated with a command argument

    Parameters
    ----------

    command : string
        define base immutable `command` you wish to run

    args : string, optional
        optional arguments passed to base `command`


    Examples
    --------
    >>> import pprint
    >>> from nipype.interfaces.base import CommandLine
    >>> cli = CommandLine(command='ls', environ={'DISPLAY': ':1'})
    >>> cli.inputs.args = '-al'
    >>> cli.cmdline
    'ls -al'

    >>> pprint.pprint(cli.inputs.trait_get())  # doctest: +NORMALIZE_WHITESPACE
    {'args': '-al',
     'environ': {'DISPLAY': ':1'},
     'ignore_exception': False,
     'terminal_output': 'stream'}

    >>> cli.inputs.get_hashval()
    ([('args', '-al')], '11c37f97649cd61627f4afe5136af8c0')

    """

    input_spec = CommandLineInputSpec
    _cmd = None
    _version = None
    _terminal_output = 'stream'

    def __init__(self, command=None, **inputs):
        super(CommandLine, self).__init__(**inputs)
        self._environ = None
        if not hasattr(self, '_cmd'):
            self._cmd = None
        if self.cmd is None and command is None:
            raise Exception("Missing command")
        if command:
            self._cmd = command
        self.inputs.on_trait_change(self._terminal_output_update,
                                    'terminal_output')
        if not isdefined(self.inputs.terminal_output):
            self.inputs.terminal_output = self._terminal_output
        else:
            self._terminal_output_update()

    def _terminal_output_update(self):
        self._terminal_output = self.inputs.terminal_output

    @classmethod
    def set_default_terminal_output(cls, output_type):
        """Set the default terminal output for CommandLine Interfaces.

        This method is used to set default terminal output for
        CommandLine Interfaces.  However, setting this will not
        update the output type for any existing instances.  For these,
        assign the <instance>.inputs.terminal_output.
        """

        if output_type in ['stream', 'allatonce', 'file', 'none']:
            cls._terminal_output = output_type
        else:
            raise AttributeError('Invalid terminal output_type: %s' %
                                 output_type)

    @property
    def cmd(self):
        """sets base command, immutable"""
        return self._cmd

    @property
    def cmdline(self):
        """ `command` plus any arguments (args)
        validates arguments and generates command line"""
        self._check_mandatory_inputs()
        self._update_autonames()
        allargs = self._parse_inputs()
        allargs.insert(0, self.cmd)
        return ' '.join(allargs)

    def raise_exception(self, runtime):
        message = "Command:\n" + runtime.cmdline + "\n"
        message += "Standard output:\n" + runtime.stdout + "\n"
        message += "Standard error:\n" + runtime.stderr + "\n"
        message += "Return code: " + str(runtime.returncode)
        raise RuntimeError(message)

    @classmethod
    def help(cls, returnhelp=False):
        allhelp = super(CommandLine, cls).help(returnhelp=True)

        allhelp = "Wraps command **%s**\n\n" % cls._cmd + allhelp

        if returnhelp:
            return allhelp
        else:
            print(allhelp)

    def _get_environ(self):
        out_environ = {}
        if not self._redirect_x:
            try:
                display_var = config.get('execution', 'display_variable')
                out_environ = {'DISPLAY': display_var}
            except NoOptionError:
                pass
        IFLOGGER.debug(out_environ)
        if isdefined(self.inputs.environ):
            out_environ.update(self.inputs.environ)
        return out_environ

    def version_from_command(self, flag='-v'):
        cmdname = self.cmd.split()[0]
        env = dict(os.environ)
        if _exists_in_path(cmdname, env):
            out_environ = self._get_environ()
            env.update(out_environ)
            proc = subprocess.Popen(' '.join((cmdname, flag)), shell=True, env=env,
                                    stdout=subprocess.PIPE, stderr=subprocess.PIPE,)
            out, _ = proc.communicate()
            return out

    def _run_wrapper(self, runtime):
        runtime = self._run_interface(runtime)
        return runtime

    def _run_interface(self, runtime, correct_return_codes=[0]):
        """Execute command via subprocess

        Parameters
        ----------
        runtime : passed by the run function

        Returns
        -------
        runtime : updated runtime information
            adds stdout, stderr, merged, cmdline, dependencies, command_path

        """
        setattr(runtime, 'stdout', None)
        setattr(runtime, 'stderr', None)
        setattr(runtime, 'cmdline', self.cmdline)
        out_environ = self._get_environ()
        runtime.environ.update(out_environ)
        executable_name = self.cmd.split()[0]
        exist_val, cmd_path = _exists_in_path(executable_name,
                                              runtime.environ)
        if not exist_val:
            raise IOError("command '%s' could not be found on host %s" %
                          (self.cmd.split()[0], runtime.hostname))
        setattr(runtime, 'command_path', cmd_path)
        setattr(runtime, 'dependencies', get_dependencies(executable_name,
                                                          runtime.environ))
        runtime = run_command(runtime, output=self.inputs.terminal_output,
                              redirect_x=self._redirect_x)
        if runtime.returncode is None or \
                runtime.returncode not in correct_return_codes:
            self.raise_exception(runtime)

        return runtime

    def _gen_filename(self, name):
        raise NotImplementedError

<<<<<<< HEAD
    def _parse_inputs(self, skip=None):
        """Parse all inputs using the ``argstr`` format string in the Trait.

        Any inputs that are assigned (not the default_value) are formatted
        to be added to the command line.

        Returns
        -------
        all_args : list
            A list of all inputs formatted for the command line.

        """
        all_args = []
        initial_args = {}
        final_args = {}
        metadata = dict(argstr=lambda t: t is not None)
        for name, spec in sorted(self.inputs.traits(**metadata).items()):
            if skip and name in skip:
                continue
            value = getattr(self.inputs, name)
            if not isdefined(value):
                if spec.genfile:
                    value = self._gen_filename(name)
                else:
                    continue

            arg = self._format_arg(name, spec, value)
            if arg is None:
                continue
            pos = spec.position
            if pos is not None:
                if int(pos) >= 0:
                    initial_args[pos] = arg
                else:
                    final_args[pos] = arg
            else:
                all_args.append(arg)
        first_args = [arg for pos, arg in sorted(initial_args.items())]
        last_args = [arg for pos, arg in sorted(final_args.items())]
        return first_args + all_args + last_args



class StdOutCommandLineInputSpec(CommandLineInputSpec):
    out_file = File(argstr="> %s", position=-1, genfile=True)

=======
>>>>>>> 87ea1ea6

class StdOutCommandLine(CommandLine):
    input_spec = StdOutCommandLineInputSpec

    def _gen_filename(self, name):
        if name is 'out_file':
            return self._gen_outfilename()
        else:
            return None

    def _gen_outfilename(self):
        raise NotImplementedError


class MpiCommandLine(CommandLine):
    """Implements functionality to interact with command line programs
    that can be run with MPI (i.e. using 'mpiexec').

    Examples
    --------
    >>> from nipype.interfaces.base import MpiCommandLine
    >>> mpi_cli = MpiCommandLine(command='my_mpi_prog')
    >>> mpi_cli.inputs.args = '-v'
    >>> mpi_cli.cmdline
    'my_mpi_prog -v'

    >>> mpi_cli.inputs.use_mpi = True
    >>> mpi_cli.inputs.n_procs = 8
    >>> mpi_cli.cmdline
    'mpiexec -n 8 my_mpi_prog -v'
    """
    input_spec = MpiCommandLineInputSpec

    @property
    def cmdline(self):
        """Adds 'mpiexec' to begining of command"""
        result = []
        if self.inputs.use_mpi:
            result.append('mpiexec')
            if self.inputs.n_procs:
                result.append('-n %d' % self.inputs.n_procs)
        result.append(super(MpiCommandLine, self).cmdline)
        return ' '.join(result)


class SEMLikeCommandLine(CommandLine):
    """In SEM derived interface all outputs have corresponding inputs.
    However, some SEM commands create outputs that are not defined in the XML.
    In those cases one has to create a subclass of the autogenerated one and
    overload the _list_outputs method. _outputs_from_inputs should still be
    used but only for the reduced (by excluding those that do not have
    corresponding inputs list of outputs.
    """
    input_spec = SEMLikeCommandLineInputSpec

    def _list_outputs(self):
        outputs = self.output_spec().get()  #pylint: disable=E1102
        return self._outputs_from_inputs(outputs)

    def _outputs_from_inputs(self, outputs):
        for name in list(outputs.keys()):
            corresponding_input = getattr(self.inputs, name)
            if isdefined(corresponding_input):
                if (isinstance(corresponding_input, bool) and
                        corresponding_input):
                    outputs[name] = \
                        os.path.abspath(self._outputs_filenames[name])
                else:
                    if isinstance(corresponding_input, list):
                        outputs[name] = [os.path.abspath(inp)
                                         for inp in corresponding_input]
                    else:
                        outputs[name] = os.path.abspath(corresponding_input)
        return outputs<|MERGE_RESOLUTION|>--- conflicted
+++ resolved
@@ -14,14 +14,12 @@
 from copy import deepcopy
 import errno
 import os
-import re
 import platform
 from socket import getfqdn
 from string import Template
 import select
 import subprocess
 import sys
-from textwrap import wrap
 from datetime import datetime as dt
 from dateutil.parser import parse as parseutc
 
@@ -33,9 +31,9 @@
 from configparser import NoOptionError
 
 from .traits_extension import TraitError, isdefined
-from ..utils.filemanip import FileNotFoundError, split_filename
-from ..utils.misc import trim, str2bool
-from .specs import (Bunch, BaseInterfaceInputSpec, CommandLineInputSpec,
+from ..utils.filemanip import md5, FileNotFoundError
+from ..utils.misc import trim, str2bool, is_container
+from .specs import (BaseInterfaceInputSpec, CommandLineInputSpec,
                     StdOutCommandLineInputSpec, MpiCommandLineInputSpec,
                     SEMLikeCommandLineInputSpec)
 from ..utils.provenance import write_provenance
@@ -104,6 +102,184 @@
     template = Template(template_file.read())
     template_file.close()
     return template
+
+
+class Bunch(object):
+    """Dictionary-like class that provides attribute-style access to it's items.
+
+    A `Bunch` is a simple container that stores it's items as class
+    attributes.  Internally all items are stored in a dictionary and
+    the class exposes several of the dictionary methods.
+
+    Examples
+    --------
+    >>> from nipype.interfaces.specs import Bunch
+    >>> inputs = Bunch(infile='subj.nii', fwhm=6.0, register_to_mean=True)
+    >>> inputs
+    Bunch(fwhm=6.0, infile='subj.nii', register_to_mean=True)
+    >>> inputs.register_to_mean = False
+    >>> inputs
+    Bunch(fwhm=6.0, infile='subj.nii', register_to_mean=False)
+
+
+    Notes
+    -----
+    The Bunch pattern came from the Python Cookbook:
+
+    .. [1] A. Martelli, D. Hudgeon, "Collecting a Bunch of Named
+           Items", Python Cookbook, 2nd Ed, Chapter 4.18, 2005.
+
+    """
+
+    def __init__(self, *args, **kwargs):
+        self.__dict__.update(*args, **kwargs)
+
+    def update(self, *args, **kwargs):
+        """update existing attribute, or create new attribute
+
+        Note: update is very much like HasTraits.set"""
+        self.__dict__.update(*args, **kwargs)
+
+    def items(self):
+        """iterates over bunch attributes as key, value pairs"""
+        return list(self.__dict__.items())
+
+    def iteritems(self):
+        """iterates over bunch attributes as key, value pairs"""
+        IFLOGGER.warn('iteritems is deprecated, use items instead')
+        return list(self.items())
+
+    def get(self, *args):
+        """Support dictionary get() functionality
+        """
+        return self.__dict__.get(*args)
+
+    def set(self, **kwargs):
+        """Support dictionary get() functionality
+        """
+        return self.__dict__.update(**kwargs)
+
+    def dictcopy(self):
+        """returns a deep copy of existing Bunch as a dictionary"""
+        return deepcopy(self.__dict__)
+
+    def __repr__(self):
+        """representation of the sorted Bunch as a string
+
+        Currently, this string representation of the `inputs` Bunch of
+        interfaces is hashed to determine if the process' dirty-bit
+        needs setting or not. Till that mechanism changes, only alter
+        this after careful consideration.
+        """
+        outstr = ['Bunch(']
+        first = True
+        for k, input_value in sorted(self.items()):
+            if not first:
+                outstr.append(', ')
+            if isinstance(input_value, dict):
+                pairs = []
+                for key, value in sorted(input_value.items()):
+                    pairs.append("'%s': %s" % (key, value))
+                input_value = '{' + ', '.join(pairs) + '}'
+                outstr.append('%s=%s' % (k, input_value))
+            else:
+                outstr.append('%s=%r' % (k, input_value))
+            first = False
+        outstr.append(')')
+        return ''.join(outstr)
+
+    def _get_bunch_hash(self):
+        """Return a dictionary of our items with hashes for each file.
+
+        Searches through dictionary items and if an item is a file, it
+        calculates the md5 hash of the file contents and stores the
+        file name and hash value as the new key value.
+
+        However, the overall bunch hash is calculated only on the hash
+        value of a file. The path and name of the file are not used in
+        the overall hash calculation.
+
+        Returns
+        -------
+        dict_withhash : dict
+            Copy of our dictionary with the new file hashes included
+            with each file.
+        hashvalue : str
+            The md5 hash value of the `dict_withhash`
+
+        """
+
+        infile_list = []
+        for key, val in list(self.items()):
+            if is_container(val):
+                # XXX - SG this probably doesn't catch numpy arrays
+                # containing embedded file names either.
+                if isinstance(val, dict):
+                    # XXX - SG should traverse dicts, but ignoring for now
+                    item = None
+                else:
+                    if len(val) == 0:
+                        raise AttributeError('%s attribute is empty' % key)
+                    item = val[0]
+            else:
+                item = val
+            try:
+                if os.path.isfile(item):
+                    infile_list.append(key)
+            except TypeError:
+                # `item` is not a file or string.
+                continue
+        dict_withhash = self.dictcopy()
+        dict_nofilename = self.dictcopy()
+        for item in infile_list:
+            dict_withhash[item] = self._hash_infile(dict_withhash, item)
+            dict_nofilename[item] = [val[1] for val in dict_withhash[item]]
+        # Sort the items of the dictionary, before hashing the string
+        # representation so we get a predictable order of the
+        # dictionary.
+        sorted_dict = str(sorted(dict_nofilename.items()))
+        return dict_withhash, md5(sorted_dict.encode()).hexdigest()
+
+    def _hash_infile(self, adict, key):
+        """Compute hashes of files"""
+        # Inject file hashes into adict[key]
+        stuff = adict[key]
+        if not is_container(stuff):
+            stuff = [stuff]
+        file_list = []
+        for fname in stuff:
+            if os.path.isfile(fname):
+                md5obj = md5()
+                with open(fname, 'rb') as filep:
+                    while True:
+                        data = filep.read(8192)
+                        if not data:
+                            break
+                        md5obj.update(data)
+                md5hex = md5obj.hexdigest()
+            else:
+                md5hex = None
+            file_list.append((fname, md5hex))
+        return file_list
+
+    def __pretty__(self, p, cycle):
+        """Support for the pretty module
+
+        pretty is included in ipython.externals for ipython > 0.10"""
+        if cycle:
+            p.text('Bunch(...)')
+        else:
+            p.begin_group(6, 'Bunch(')
+            first = True
+            for k, input_value in sorted(self.items()):
+                if not first:
+                    p.text(',')
+                    p.breakable()
+                p.text(k + '=')
+                p.pretty(input_value)
+                first = False
+            p.end_group(6, ')')
+
 
 class InterfaceResult(object):
     """Object that contains the results of running a particular Interface.
@@ -176,7 +352,7 @@
         raise NotImplementedError
 
     @classmethod
-    def help(cls):
+    def help(cls, returnhelp=False):
         """ Prints class help"""
         raise NotImplementedError
 
@@ -249,8 +425,7 @@
 
     @classmethod
     def help(cls, returnhelp=False):
-        """ Prints class help
-        """
+        """ Prints class help """
 
         if cls.__doc__:
             # docstring = cls.__doc__.split('\n')
@@ -259,115 +434,13 @@
         else:
             docstring = ['']
 
-        allhelp = '\n'.join(docstring + cls._inputs_help() + [''] +
-                            cls._outputs_help() + [''])
+        allhelp = '\n'.join(docstring + ['Inputs::'] + cls.input_spec.help() + [''] +
+                            ['Outputs::', ''] + cls.output_spec.help() + [''])
         if returnhelp:
             return allhelp
         else:
             print(allhelp)
 
-    @classmethod
-    def _get_trait_desc(self, inputs, name, spec):
-        desc = spec.desc
-        xor = spec.xor
-        requires = spec.requires
-        argstr = spec.argstr
-        ns = spec.name_source
-
-        manhelpstr = ['\t%s' % name]
-
-        type_info = spec.full_info(inputs, name, None)
-
-        default = ''
-        if spec.usedefault:
-            default = ', nipype default value: %s' % str(spec.default_value()[1])
-        line = "(%s%s)" % (type_info, default)
-
-        manhelpstr = wrap(line, 70,
-                          initial_indent=manhelpstr[0] + ': ',
-                          subsequent_indent='\t\t ')
-
-        if desc:
-            for line in desc.split('\n'):
-                line = re.sub("\s+", " ", line)
-                manhelpstr += wrap(line, 70,
-                                   initial_indent='\t\t',
-                                   subsequent_indent='\t\t')
-
-        if argstr:
-            pos = spec.position
-            if pos is not None:
-                manhelpstr += wrap('flag: %s, position: %s' % (argstr, pos), 70,
-                                   initial_indent='\t\t',
-                                   subsequent_indent='\t\t')
-            else:
-                manhelpstr += wrap('flag: %s' % argstr, 70,
-                                   initial_indent='\t\t',
-                                   subsequent_indent='\t\t')
-
-        if xor:
-            line = '%s' % ', '.join(xor)
-            manhelpstr += wrap(line, 70,
-                               initial_indent='\t\tmutually_exclusive: ',
-                               subsequent_indent='\t\t ')
-
-        if requires:
-            others = [field for field in requires if field != name]
-            line = '%s' % ', '.join(others)
-            manhelpstr += wrap(line, 70,
-                               initial_indent='\t\trequires: ',
-                               subsequent_indent='\t\t ')
-
-        if ns:
-            tpl = ', name_template not defined'
-            if spec.name_template:
-                tpl = ', name_template is \'%s\'' % spec.name_template
-            manhelpstr += wrap(('name source: %s' % ns) + tpl, 70,
-                               initial_indent='\t\t',
-                               subsequent_indent='\t\t ')
-        return manhelpstr
-
-    @classmethod
-    def _inputs_help(cls):
-        """ Prints description for input parameters
-        """
-        helpstr = ['Inputs::']
-
-        inputs = cls.input_spec()
-        if len(list(inputs.traits(transient=None).items())) == 0:
-            helpstr += ['', '\tNone']
-            return helpstr
-
-        manhelpstr = ['', '\t[Mandatory]']
-        mandatory_items = inputs.traits(mandatory=True)
-        for name, spec in sorted(mandatory_items.items()):
-            manhelpstr += cls._get_trait_desc(inputs, name, spec)
-
-        opthelpstr = ['', '\t[Optional]']
-        for name, spec in sorted(inputs.traits(transient=None).items()):
-            if name in mandatory_items:
-                continue
-            opthelpstr += cls._get_trait_desc(inputs, name, spec)
-
-        if manhelpstr:
-            helpstr += manhelpstr
-        if opthelpstr:
-            helpstr += opthelpstr
-        return helpstr
-
-    @classmethod
-    def _outputs_help(cls):
-        """ Prints description for output parameters
-        """
-        helpstr = ['Outputs::', '']
-        if cls.output_spec:
-            outputs = cls.output_spec()  #pylint: disable=E1102
-            for name, spec in sorted(outputs.traits(transient=None).items()):
-                helpstr += cls._get_trait_desc(outputs, name, spec)
-        if len(helpstr) == 2:
-            helpstr += ['\tNone']
-        return helpstr
-
     def _outputs(self):
         """ Returns a bunch containing output fields for the class
         """
@@ -376,173 +449,6 @@
             outputs = self.output_spec()  #pylint: disable=E1102
         return outputs
 
-    @classmethod
-    def _get_filecopy_info(cls):
-        """ Provides information about file inputs to copy or link to cwd.
-            Necessary for pipeline operation
-        """
-        info = []
-        if cls.input_spec is None:
-            return info
-        metadata = dict(copyfile=lambda t: t is not None)
-        for name, spec in sorted(cls.input_spec().traits(**metadata).items()):
-            info.append(dict(key=name,
-                             copy=spec.copyfile))
-        return info
-
-    def _check_requires(self, spec, name, value):
-        """ check if required inputs are satisfied
-        """
-        if spec.requires:
-            values = [not isdefined(getattr(self.inputs, field))
-                      for field in spec.requires]
-            if any(values) and isdefined(value):
-                msg = ("%s requires a value for input '%s' because one of %s "
-                       "is set. For a list of required inputs, see %s.help()" %
-                       (self.__class__.__name__, name,
-                        ', '.join(spec.requires), self.__class__.__name__))
-                raise ValueError(msg)
-
-    def _check_xor(self, spec, name, value):
-        """ check if mutually exclusive inputs are satisfied
-        """
-        if spec.xor:
-            values = [isdefined(getattr(self.inputs, field))
-                      for field in spec.xor]
-            if not any(values) and not isdefined(value):
-                msg = ("%s requires a value for one of the inputs '%s'. "
-                       "For a list of required inputs, see %s.help()" %
-                       (self.__class__.__name__, ', '.join(spec.xor),
-                        self.__class__.__name__))
-                raise ValueError(msg)
-
-    def _resolve_namesource(self, name, chain=None):
-        if chain is None:
-            chain = []
-
-        trait_spec = self.inputs.trait(name)
-        retval = getattr(self.inputs, name)
-
-        if not isdefined(retval) or "%s" in retval:
-            if not trait_spec.name_source:
-                return retval
-            if isdefined(retval) and "%s" in retval:
-                name_template = retval
-            else:
-                name_template = trait_spec.name_template
-            if not name_template:
-                name_template = "%s_generated"
-
-            ns = trait_spec.name_source
-            while isinstance(ns, list):
-                if len(ns) > 1:
-                    IFLOGGER.warn('Only one name_source per trait is allowed')
-                ns = ns[0]
-
-            if not isinstance(ns, string_types):
-                raise ValueError(('name_source of \'%s\' trait sould be an '
-                                 'input trait name') % name)
-
-            if isdefined(getattr(self.inputs, ns)):
-                name_source = ns
-                source = getattr(self.inputs, name_source)
-                while isinstance(source, list):
-                    source = source[0]
-
-                # special treatment for files
-                try:
-                    _, base, _ = split_filename(source)
-                except AttributeError:
-                    base = source
-            else:
-                if name in chain:
-                    raise NipypeInterfaceError('Mutually pointing name_sources')
-
-                chain.append(name)
-                return self._resolve_namesource(ns, chain)
-
-            retval = name_template % base
-            _, _, ext = split_filename(retval)
-            if ext and (not isdefined(trait_spec.keep_extension) or trait_spec.keep_extension):
-                return retval
-            return self._overload_extension(retval, name)
-
-        return retval
-
-
-    def _update_autonames(self):
-        """
-        Checks for inputs undefined but providing name_source
-        """
-
-        metadata = dict(name_source=lambda t: t is not None)
-        for name, spec in self.inputs.traits(**metadata).items():
-            value = getattr(self.inputs, name)
-
-            if isdefined(value):
-                continue
-
-            ns = spec.name_source
-            if ns is not None:
-                value = self._resolve_namesource(name)
-
-                if isdefined(value):
-                    setattr(self.inputs, name, value)
-
-    def _overload_extension(self, value, name=None):
-        return value
-
-
-    def _check_mandatory_inputs(self):
-        """ Raises an exception if a mandatory input is Undefined
-        """
-        for name, spec in list(self.inputs.traits(mandatory=True).items()):
-            value = getattr(self.inputs, name)
-            self._check_xor(spec, name, value)
-            if not isdefined(value) and spec.xor is None:
-                msg = ("%s requires a value for input '%s'. "
-                       "For a list of required inputs, see %s.help()" %
-                       (self.__class__.__name__, name, self.__class__.__name__))
-                raise ValueError(msg)
-            if isdefined(value):
-                self._check_requires(spec, name, value)
-        for name, spec in list(self.inputs.traits(mandatory=None,
-                                                  transient=None).items()):
-            self._check_requires(spec, name, getattr(self.inputs, name))
-
-    def _check_version_requirements(self, trait_object, raise_exception=True):
-        """ Raises an exception on version mismatch
-        """
-        unavailable_traits = []
-        # check minimum version
-        check = dict(min_ver=lambda t: t is not None)
-        names = trait_object.trait_names(**check)
-
-        if names and self.version:
-            version = LooseVersion(str(self.version))
-            for name in names:
-                min_ver = LooseVersion(str(trait_object.traits()[name].min_ver))
-                if min_ver > version:
-                    unavailable_traits.append(name)
-                    if not isdefined(getattr(trait_object, name)):
-                        continue
-                    if raise_exception:
-                        raise Exception('Trait %s (%s) (version %s < required %s)' %
-                                        (name, self.__class__.__name__,
-                                         version, min_ver))
-            check = dict(max_ver=lambda t: t is not None)
-            names = trait_object.trait_names(**check)
-            for name in names:
-                max_ver = LooseVersion(str(trait_object.traits()[name].max_ver))
-                if max_ver < version:
-                    unavailable_traits.append(name)
-                    if not isdefined(getattr(trait_object, name)):
-                        continue
-                    if raise_exception:
-                        raise Exception('Trait %s (%s) (version %s > required %s)' %
-                                        (name, self.__class__.__name__,
-                                         version, max_ver))
-        return unavailable_traits
 
     def _run_wrapper(self, runtime):
         sysdisplay = os.getenv('DISPLAY')
@@ -557,7 +463,7 @@
             vdisp.start()
             vdisp_num = vdisp.vdisplay_num
 
-            IFLOGGER.info('Redirecting X to :%d' % vdisp_num)
+            IFLOGGER.info('Redirecting X to :%d', vdisp_num)
             runtime.environ['DISPLAY'] = ':%d' % vdisp_num
 
         runtime = self._run_interface(runtime)
@@ -568,7 +474,7 @@
             else:
                 os.environ['DISPLAY'] = sysdisplay
 
-            IFLOGGER.info('Freeing X :%d' % vdisp_num)
+            IFLOGGER.info('Freeing X :%d', vdisp_num)
             vdisp.stop()
             _unlock_display(vdisp_num)
 
@@ -578,6 +484,13 @@
         """ Core function that executes interface
         """
         raise NotImplementedError
+
+    def _pre_run(self, **inputs):
+        self.inputs.set(**inputs)
+        self.inputs.check_inputs()
+        self.inputs.update_autonames()
+        if self.version:
+            self.inputs.check_version(LooseVersion(str(self.version)))
 
     def run(self, **inputs):
         """Execute this interface.
@@ -594,41 +507,18 @@
         results :  an InterfaceResult object containing a copy of the instance
         that was executed, provenance information and, if successful, results
         """
-        self.inputs.set(**inputs)
-        self._check_mandatory_inputs()
-        self._update_autonames()
-        self._check_version_requirements(self.inputs)
         interface = self.__class__
+        self._pre_run(**inputs)
         # initialize provenance tracking
         env = deepcopy(dict(os.environ))
-        runtime = Bunch(cwd=os.getcwd(),
-                        returncode=None,
-                        duration=None,
-                        environ=env,
-                        startTime=dt.isoformat(dt.utcnow()),
-                        endTime=None,
-                        platform=platform.platform(),
-                        hostname=getfqdn(),
-                        version=self.version)
+        runtime = Bunch(
+            cwd=os.getcwd(), returncode=None, duration=None, environ=env,
+            startTime=dt.isoformat(dt.utcnow()), endTime=None, traceback=None,
+            platform=platform.platform(), hostname=getfqdn(), version=self.version)
+        
         try:
             runtime = self._run_wrapper(runtime)
-            outputs = self.aggregate_outputs(runtime)
-            runtime.endTime = dt.isoformat(dt.utcnow())
-            timediff = parseutc(runtime.endTime) - parseutc(runtime.startTime)
-            runtime.duration = (timediff.days * 86400 + timediff.seconds +
-                                timediff.microseconds / 100000.)
-            results = InterfaceResult(interface, runtime,
-                                      inputs=self.inputs.get_traitsfree(),
-                                      outputs=outputs)
-            prov_record = None
-            if str2bool(config.get('execution', 'write_provenance')):
-                prov_record = write_provenance(results)
-            results.provenance = prov_record
-        except Exception as e:
-            runtime.endTime = dt.isoformat(dt.utcnow())
-            timediff = parseutc(runtime.endTime) - parseutc(runtime.startTime)
-            runtime.duration = (timediff.days * 86400 + timediff.seconds +
-                                timediff.microseconds / 100000.)
+        except Exception as e:  # pylint: disable=W0703
             if len(e.args) == 0:
                 e.args = ("")
 
@@ -650,46 +540,34 @@
             # exception raising inhibition for special cases
             import traceback
             runtime.traceback = traceback.format_exc()
-            runtime.traceback_args = e.args
-            inputs = None
-            try:
-                inputs = self.inputs.get_traitsfree()
-            except Exception as e:
-                pass
-            results = InterfaceResult(interface, runtime, inputs=inputs)
-            prov_record = None
-            if str2bool(config.get('execution', 'write_provenance')):
-                try:
-                    prov_record = write_provenance(results)
-                except Exception:
-                    prov_record = None
-            results.provenance = prov_record
-            if hasattr(self.inputs, 'ignore_exception') and \
-                    isdefined(self.inputs.ignore_exception) and \
-                    self.inputs.ignore_exception:
-                pass
-            else:
-                raise
+            runtime.traceback_args = e.args  # pylint: disable=W0201
+
+        runtime.endTime = dt.isoformat(dt.utcnow())
+        timediff = parseutc(runtime.endTime) - parseutc(runtime.startTime)
+        runtime.duration = (timediff.days * 86400 + timediff.seconds +
+                            timediff.microseconds / 1e5)        
+        results = InterfaceResult(interface, runtime,
+                                  inputs=self.inputs.get_traitsfree())
+
+        if runtime.traceback is None:
+            results.outputs=self.aggregate_outputs(runtime)
+        
+        prov_record = None
+        if str2bool(config.get('execution', 'write_provenance')):
+            prov_record = write_provenance(results)
+        results.provenance = prov_record
+
+        if (runtime.traceback is not None and 
+            not getattr(self.inputs, 'ignore_exception', False)):
+            raise
         return results
 
     def _list_outputs(self):
         """ List the expected outputs
         """
-<<<<<<< HEAD
-        if self.output_spec:
-            outputs = self.output_spec().get()
-
-            for out_name in outputs.keys():
-                if isdefined(getattr(self.inputs, out_name)):
-                    outputs[out_name] = getattr(self.inputs, out_name)
-            return outputs
-        else:
-            raise NotImplementedError
-=======
         if self.output_spec is None:
             IFLOGGER.warn('Interface does not have output specification')
             return None
->>>>>>> 87ea1ea6
 
         metadata = dict(name_source=lambda t: t is not None)
         out_traits = self.inputs.traits(**metadata)
@@ -1106,55 +984,6 @@
     def _gen_filename(self, name):
         raise NotImplementedError
 
-<<<<<<< HEAD
-    def _parse_inputs(self, skip=None):
-        """Parse all inputs using the ``argstr`` format string in the Trait.
-
-        Any inputs that are assigned (not the default_value) are formatted
-        to be added to the command line.
-
-        Returns
-        -------
-        all_args : list
-            A list of all inputs formatted for the command line.
-
-        """
-        all_args = []
-        initial_args = {}
-        final_args = {}
-        metadata = dict(argstr=lambda t: t is not None)
-        for name, spec in sorted(self.inputs.traits(**metadata).items()):
-            if skip and name in skip:
-                continue
-            value = getattr(self.inputs, name)
-            if not isdefined(value):
-                if spec.genfile:
-                    value = self._gen_filename(name)
-                else:
-                    continue
-
-            arg = self._format_arg(name, spec, value)
-            if arg is None:
-                continue
-            pos = spec.position
-            if pos is not None:
-                if int(pos) >= 0:
-                    initial_args[pos] = arg
-                else:
-                    final_args[pos] = arg
-            else:
-                all_args.append(arg)
-        first_args = [arg for pos, arg in sorted(initial_args.items())]
-        last_args = [arg for pos, arg in sorted(final_args.items())]
-        return first_args + all_args + last_args
-
-
-
-class StdOutCommandLineInputSpec(CommandLineInputSpec):
-    out_file = File(argstr="> %s", position=-1, genfile=True)
-
-=======
->>>>>>> 87ea1ea6
 
 class StdOutCommandLine(CommandLine):
     input_spec = StdOutCommandLineInputSpec
