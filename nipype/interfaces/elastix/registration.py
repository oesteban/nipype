# coding: utf-8
# emacs: -*- mode: python; py-indent-offset: 4; indent-tabs-mode: nil -*-
# vi: set ft=python sts=4 ts=4 sw=4 et:

"""
Interfaces to perform image registrations and to apply the resulting
displacement maps to images and points.

"""

from __future__ import absolute_import

import os.path as op
import re

<<<<<<< HEAD
from ..base import (CommandLine, TraitedSpec, File, traits, InputMultiPath)
from base import ElastixBaseInputSpec, ElastixBaseInterface
=======
from ..base import (CommandLine, CommandLineInputSpec, isdefined,
                    TraitedSpec, File, traits, InputMultiPath)
from .base import ElastixBaseInputSpec
>>>>>>> a9e2b512

from ... import logging
logger = logging.getLogger('interface')


class RegistrationInputSpec(ElastixBaseInputSpec):
    fixed_image = File(exists=True, mandatory=True, argstr='-f %s',
                       desc='fixed image')
    moving_image = File(exists=True, mandatory=True, argstr='-m %s',
                        desc='moving image')
    parameters = InputMultiPath(File(exists=True), mandatory=True, argstr='-p %s...',
                                desc='parameter file, elastix handles 1 or more -p')
    fixed_mask = File(exists=True, argstr='-fMask %s', desc='mask for fixed image')
    moving_mask = File(exists=True, argstr='-mMask %s', desc='mask for moving image')
    initial_transform = File(exists=True, argstr='-t0 %s',
                             desc='parameter file for initial transform')


class RegistrationOutputSpec(TraitedSpec):
    transform = InputMultiPath(File(exists=True), desc='output transform')
    warped_file = File(desc='input moving image warped to fixed image')
    warped_files = InputMultiPath(File(exists=False),
                                  desc=('input moving image warped to fixed image at each level'))
    warped_files_flags = traits.List(traits.Bool(False),
                                     desc='flag indicating if warped image was generated')


class Registration(ElastixBaseInterface):
    """
    Elastix nonlinear registration interface

    Example
    -------

    >>> from nipype.interfaces.elastix import Registration
    >>> reg = Registration()
    >>> reg.inputs.fixed_image = 'fixed1.nii'  # doctest: +SKIP
    >>> reg.inputs.moving_image = 'moving1.nii'  # doctest: +SKIP
    >>> reg.inputs.parameters = ['elastix.txt']  # doctest: +SKIP
    >>> reg.cmdline  # doctest: +SKIP
    'elastix -f fixed1.nii -m moving1.nii -out ./ -p elastix.txt'


    """

    _cmd = 'elastix'
    input_spec = RegistrationInputSpec
    output_spec = RegistrationOutputSpec

    def _list_outputs(self):
        outputs = self._outputs().get()

        out_dir = op.abspath(self.inputs.output_path)

        opts = ['WriteResultImage', 'ResultImageFormat']
        regex = re.compile(r'^\((\w+)\s(.+)\)$')

        outputs['transform'] = []
        outputs['warped_files'] = []
        outputs['warped_files_flags'] = []

        for i, params in enumerate(self.inputs.parameters):
            config = {}

            with open(params, 'r') as f:
                for line in f.readlines():
                    line = line.strip()
                    if not line.startswith('//') and line:
                        m = regex.search(line)
                        if m:
                            value = self._cast(m.group(2).strip())
                            config[m.group(1).strip()] = value

            outputs['transform'].append(op.join(out_dir,
                                                'TransformParameters.%01d.txt' % i))

            warped_file = None
            if config['WriteResultImage']:
                warped_file = op.join(out_dir,
                                      'result.%01d.%s' % (i, config['ResultImageFormat']))

            outputs['warped_files'].append(warped_file)
            outputs['warped_files_flags'].append(config['WriteResultImage'])

        if outputs['warped_files_flags'][-1]:
            outputs['warped_file'] = outputs['warped_files'][-1]

        return outputs

    def _cast(self, val):
        if val.startswith('"') and val.endswith('"'):
            if val == '"true"':
                return True
            elif val == '"false"':
                return False
            else:
                return val[1:-1]

        try:
            return int(val)
        except ValueError:
            try:
                return float(val)
            except ValueError:
                return val


class ApplyWarpInputSpec(ElastixBaseInputSpec):
    transform_file = File(exists=True, mandatory=True, argstr='-tp %s',
                          desc='transform-parameter file, only 1')

    moving_image = File(exists=True, argstr='-in %s', mandatory=True,
                        desc='input image to deform')


class ApplyWarpOutputSpec(TraitedSpec):
    warped_file = File(desc='input moving image warped to fixed image')


class ApplyWarp(CommandLine):
    """
    Use ``transformix`` to apply a transform on an input image.
    The transform is specified in the transform-parameter file.

    Example
    -------

    >>> from nipype.interfaces.elastix import ApplyWarp
    >>> reg = ApplyWarp()
    >>> reg.inputs.moving_image = 'moving1.nii'  # doctest: +SKIP
    >>> reg.inputs.transform_file = 'TransformParameters.0.txt'  # doctest: +SKIP
    >>> reg.cmdline  # doctest: +SKIP
    'transformix -in moving1.nii -out ./ -tp TransformParameters.0.txt'


    """

    _cmd = 'transformix'
    input_spec = ApplyWarpInputSpec
    output_spec = ApplyWarpOutputSpec

    def _list_outputs(self):
        outputs = self._outputs().get()
        out_dir = op.abspath(self.inputs.output_path)
        outputs['warped_file'] = op.join(out_dir, 'result.nii.gz')
        return outputs


class AnalyzeWarpInputSpec(ElastixBaseInputSpec):
    transform_file = File(exists=True, mandatory=True, argstr='-tp %s',
                          desc='transform-parameter file, only 1')


class AnalyzeWarpOutputSpec(TraitedSpec):
    disp_field = File(desc='displacements field')
    jacdet_map = File(desc='det(Jacobian) map')
    jacmat_map = File(desc='Jacobian matrix map')


class AnalyzeWarp(CommandLine):
    """
    Use transformix to get details from the input transform (generate
    the corresponding deformation field, generate the determinant of the
    Jacobian map or the Jacobian map itself)

    Example
    -------

    >>> from nipype.interfaces.elastix import AnalyzeWarp
    >>> reg = AnalyzeWarp()
    >>> reg.inputs.transform_file = 'TransformParameters.0.txt'  # doctest: +SKIP
    >>> reg.cmdline  # doctest: +SKIP
    'transformix -def all -jac all -jacmat all -out ./ -tp TransformParameters.0.txt'


    """

    _cmd = 'transformix -def all -jac all -jacmat all'
    input_spec = AnalyzeWarpInputSpec
    output_spec = AnalyzeWarpOutputSpec

    def _list_outputs(self):
        outputs = self._outputs().get()
        out_dir = op.abspath(self.inputs.output_path)
        outputs['disp_field'] = op.join(out_dir, 'deformationField.nii.gz')
        outputs['jacdet_map'] = op.join(out_dir, 'spatialJacobian.nii.gz')
        outputs['jacmat_map'] = op.join(out_dir, 'fullSpatialJacobian.nii.gz')
        return outputs


class PointsWarpInputSpec(ElastixBaseInputSpec):
    points_file = File(exists=True, argstr='-def %s', mandatory=True,
                       desc='input points (accepts .vtk triangular meshes).')
    transform_file = File(exists=True, mandatory=True, argstr='-tp %s',
                          desc='transform-parameter file, only 1')


class PointsWarpOutputSpec(TraitedSpec):
    warped_file = File(desc='input points displaced in fixed image domain')


class PointsWarp(CommandLine):
    """Use ``transformix`` to apply a transform on an input point set.
    The transform is specified in the transform-parameter file.

    Example
    -------

    >>> from nipype.interfaces.elastix import PointsWarp
    >>> reg = PointsWarp()
    >>> reg.inputs.points_file = 'surf1.vtk'  # doctest: +SKIP
    >>> reg.inputs.transform_file = 'TransformParameters.0.txt'  # doctest: +SKIP
    >>> reg.cmdline  # doctest: +SKIP
    'transformix -out ./ -def surf1.vtk -tp TransformParameters.0.txt'


    """

    _cmd = 'transformix'
    input_spec = PointsWarpInputSpec
    output_spec = PointsWarpOutputSpec

    def _list_outputs(self):
        outputs = self._outputs().get()
        out_dir = op.abspath(self.inputs.output_path)

        fname, ext = op.splitext(op.basename(self.inputs.points_file))

        outputs['warped_file'] = op.join(out_dir, 'outputpoints%s' % ext)
        return outputs<|MERGE_RESOLUTION|>--- conflicted
+++ resolved
@@ -13,14 +13,8 @@
 import os.path as op
 import re
 
-<<<<<<< HEAD
 from ..base import (CommandLine, TraitedSpec, File, traits, InputMultiPath)
-from base import ElastixBaseInputSpec, ElastixBaseInterface
-=======
-from ..base import (CommandLine, CommandLineInputSpec, isdefined,
-                    TraitedSpec, File, traits, InputMultiPath)
-from .base import ElastixBaseInputSpec
->>>>>>> a9e2b512
+from .base import ElastixBaseInputSpec, ElastixBaseInterface
 
 from ... import logging
 logger = logging.getLogger('interface')
