--- conflicted
+++ resolved
@@ -124,47 +124,8 @@
 
 
 class RealignInputSpec(SPMCommandInputSpec):
-<<<<<<< HEAD
-    in_files = InputMultiPath(ImageFileSPM(exists=True),
-                              field='data', desc='list of files to realign',
-                              mandatory=True, copyfile=True)
-    jobtype = traits.Enum('estwrite', 'estimate', 'write',
-                          desc='one of: estimate, write, estwrite',
-                          usedefault=True)
-    quality = traits.Range(low=0.0, high=1.0, field='eoptions.quality',
-                           desc='0.1 = fast, 1.0 = precise')
-    fwhm = traits.Range(low=0.0, field='eoptions.fwhm',
-                        desc='gaussian smoothing kernel width')
-    separation = traits.Range(low=0.0, field='eoptions.sep',
-                              desc='sampling separation in mm')
-    register_to_mean = traits.Bool(field='eoptions.rtm',
-                                   desc=('Indicate whether realignment is '
-                                         'done to the mean image'))
-    weight_img = File(exists=True, field='eoptions.weight',
-                      desc='filename of weighting image')
-    interp = traits.Range(low=0, high=7, field='eoptions.interp',
-                          desc='degree of b-spline used for interpolation')
-    wrap = traits.List(traits.Int(), minlen=3, maxlen=3,
-                       field='eoptions.wrap',
-                       desc='Check if interpolation should wrap in [x,y,z]')
-    write_which = traits.ListInt([2, 1], field='roptions.which',
-                                 minlen=2, maxlen=2, usedefault=True,
-                                 desc='determines which images to reslice')
-    write_interp = traits.Range(low=0, high=7, field='roptions.interp',
-                                desc=('degree of b-spline used for '
-                                      'interpolation'))
-    write_wrap = traits.List(traits.Int(), minlen=3, maxlen=3,
-                             field='roptions.wrap',
-                             desc=('Check if interpolation should wrap in '
-                                   '[x,y,z]'))
-    write_mask = traits.Bool(field='roptions.mask',
-                             desc='True/False mask output image')
-    out_prefix = traits.String('r', field='roptions.prefix', usedefault=True,
-                               desc='realigned output prefix')
-=======
     in_files = InputMultiPath(
-        traits.Either(
-            traits.List(ImageFileSPM(exists=True)), ImageFileSPM(exists=True)),
+        ImageFileSPM(exists=True),
         field='data',
         mandatory=True,
         copyfile=True,
@@ -230,7 +191,6 @@
         field='roptions.prefix',
         usedefault=True,
         desc='realigned output prefix')
->>>>>>> f3b09125
 
 
 class RealignOutputSpec(TraitedSpec):
