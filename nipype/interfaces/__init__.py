--- conflicted
+++ resolved
@@ -9,11 +9,5 @@
 from __future__ import absolute_import
 __docformat__ = 'restructuredtext'
 
-<<<<<<< HEAD
-from io import DataGrabber, DataSink, SelectFiles
-from utility import IdentityInterface, Rename, Function, Select, Merge
-import fsl, spm, freesurfer, afni, ants, slicer, dipy, nipy, mrtrix, camino, minc
-=======
 from .io import DataGrabber, DataSink, SelectFiles
-from .utility import IdentityInterface, Rename, Function, Select, Merge
->>>>>>> a4b18674
+from .utility import IdentityInterface, Rename, Function, Select, Merge