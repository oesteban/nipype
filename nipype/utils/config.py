--- conflicted
+++ resolved
@@ -23,15 +23,12 @@
 log_rotate = 4
 
 [execution]
-<<<<<<< HEAD
 create_report = true
 plugin = Linear
 stop_on_first_crash = false
 stop_on_first_rerun = false
 keep_inputs = false
-=======
 crashdump_dir = %s
->>>>>>> bd16e29f
 hash_method = timestamp
 keep_inputs = false
 matplotlib_backend = Agg
