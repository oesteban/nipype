# This tool exports a Nipype interface in the Boutiques (https://github.com/boutiques) JSON format.
# Boutiques tools can be imported in CBRAIN (https://github.com/aces/cbrain) among other platforms.
#
# Limitations:
#   * List outputs are not supported.
#   * Default values are not extracted from the documentation of the Nipype interface.
#   * The following input types must be ignored for the output path template creation (see option -t):
#     ** String restrictions, i.e. String inputs that accept only a restricted set of values.
#     ** mutually exclusive inputs.
#   * Path-templates are wrong when output files are not created in the execution directory (e.g. when a sub-directory is created).
#   * Optional outputs, i.e. outputs that not always produced, may not be detected.

import os
import argparse
import inspect
import sys
import json
import tempfile

from nipype.interfaces.base import Interface

def main(argv):

  # Parses arguments
  parser = argparse.ArgumentParser(description='Nipype Boutiques exporter. See Boutiques specification at https://github.com/boutiques/schema.', prog=argv[0])
  parser.add_argument("-i" , "--interface"               , type=str, help="Name of the Nipype interface to export."                       , required=True)
  parser.add_argument("-m" , "--module"                  , type=str, help="Module where the interface is defined."                        , required=True)
  parser.add_argument("-o" , "--output"                  , type=str, help="JSON file name where the Boutiques descriptor will be written.", required=True)
  parser.add_argument("-t" , "--ignored-template-inputs" , type=str, help="Interface inputs ignored in path template creations.", nargs='+')
  parser.add_argument("-d" , "--docker-image"            , type=str, help="Name of the Docker image where the Nipype interface is available.")
  parser.add_argument("-r"  , "--docker-index"           , type=str, help="Docker index where the Docker image is stored (e.g. http://index.docker.io).")
  parser.add_argument("-n" , "--ignore-template-numbers" , action='store_true', default=False, help="Ignore all numbers in path template creations.")
  parser.add_argument("-v"  , "--verbose"                , action='store_true', default=False, help="Enable verbose output.")

  parsed = parser.parse_args()

  # Generates JSON string
  json_string = generate_boutiques_descriptor(parsed.module,
                                              parsed.interface,
                                              parsed.ignored_template_inputs,
                                              parsed.docker_image,parsed.docker_index,
                                              parsed.verbose,
                                              parsed.ignore_template_numbers)

  # Writes JSON string to file
  f = open(parsed.output,'w')
  f.write(json_string)
  f.close()

def generate_boutiques_descriptor(module, interface_name, ignored_template_inputs,docker_image,docker_index,verbose,ignore_template_numbers):
  '''
  Returns a JSON string containing a JSON Boutiques description of a Nipype interface.
  Arguments:
  * module: module where the Nipype interface is declared.
  * interface: Nipype interface.
  * ignored_template_inputs: a list of input names that should be ignored in the generation of output path templates.
  * ignore_template_numbers: True if numbers must be ignored in output path creations.
  '''

  if not module:
    raise Exception("Undefined module.")

  # Retrieves Nipype interface
  __import__(module)
  interface = getattr(sys.modules[module],interface_name)()
  inputs    = interface.input_spec()
  outputs   = interface.output_spec()

  # Tool description
  tool_desc = {}
  tool_desc['name']           = interface_name
  tool_desc['command-line']   = "nipype_cmd "+str(module)+" "+interface_name+" "
  tool_desc['description']    = interface_name+", as implemented in Nipype (module: "+str(module)+", interface: "+interface_name+")."
  tool_desc['inputs']         = []
  tool_desc['outputs']        = []
  tool_desc['tool-version']   = interface.version
  tool_desc['schema-version'] = '0.2-snapshot'
  if docker_image:
    tool_desc['docker-image'] = docker_image
  if docker_index:
    tool_desc['docker-index'] = docker_index

  # Generates tool inputs
  for name, spec in sorted(interface.inputs.traits(transient=None).items()):
    input = get_boutiques_input(inputs, interface, name, spec,ignored_template_inputs,verbose,ignore_template_numbers)
    tool_desc['inputs'].append(input)
    tool_desc['command-line']+= input['command-line-key']+" "
    if verbose:
      print "-> Adding input "+input['name']

  # Generates tool outputs
  for name,spec in sorted(outputs.traits(transient=None).items()):
    output = get_boutiques_output(name,interface,tool_desc['inputs'],verbose)
    if output['path-template'] != "":
      tool_desc['outputs'].append(output)
      if verbose:
        print "-> Adding output "+output['name']
    elif verbose:
      print "xx Skipping output "+output['name']+" with no path template."
  if tool_desc['outputs'] == []:
    raise Exception("Tool has no output.")

  # Removes all temporary values from inputs (otherwise they will
  # appear in the JSON output)
  for input in tool_desc['inputs']:
    del input['tempvalue']

  return json.dumps(tool_desc, indent=4, separators=(',', ': '))

def get_boutiques_input(inputs,interface,input_name,spec,ignored_template_inputs,verbose,ignore_template_numbers):
  """
  Returns a dictionary containing the Boutiques input corresponding to a Nipype intput.

  Args:
    * inputs: inputs of the Nipype interface.
    * interface: Nipype interface.
    * input_name: name of the Nipype input.
    * spec: Nipype input spec.
    * ignored_template_inputs: input names for which no temporary value must be generated.
    * ignore_template_numbers: True if numbers must be ignored in output path creations.

  Assumes that:
    * Input names are unique.
  """
  if not spec.desc:
    spec.desc = "No description provided."
  spec_info         = spec.full_info(inputs, input_name, None)

  input     = {}
  input['id']                = input_name
  input['name']              = input_name.replace('_',' ').capitalize()
  input['type']              = get_type_from_spec_info(spec_info)
  input['list']              = is_list(spec_info)
  input['command-line-key']  = "["+input_name.upper()+"]" # assumes that input names are unique
  input['command-line-flag'] = ("--%s"%input_name+" ").strip()
  input['tempvalue']         = None
  input['description']       = spec_info.capitalize()+". "+spec.desc.capitalize()
  if not input['description'].endswith('.'):
    input['description']    += '.'
  if not ( hasattr(spec, "mandatory") and spec.mandatory ):
    input['optional']        = True
  else:
    input['optional']        = False
  if spec.usedefault:
    input['default-value']   = spec.default_value()[1]


  # Create unique, temporary value.
  temp_value = must_generate_value(input_name,input['type'],ignored_template_inputs,spec_info,spec,ignore_template_numbers)
  if temp_value:
    tempvalue = get_unique_value(input['type'],input_name)
    setattr(interface.inputs,input_name,tempvalue)
    input['tempvalue'] = tempvalue
    if verbose:
      print "oo Path-template creation using "+input['id']+"="+str(tempvalue)

  # Now that temp values have been generated, set Boolean types to
  # Number (there is no Boolean type in Boutiques)
  if input['type'] == "Boolean":
    input['type'] = "Number"

  return input

def get_boutiques_output(name,interface,tool_inputs,verbose=False):
  """
  Returns a dictionary containing the Boutiques output corresponding to a Nipype output.

  Args:
    * name: name of the Nipype output.
    * interface: Nipype interface.
    * tool_inputs: list of tool inputs (as produced by method get_boutiques_input).

  Assumes that:
    * Output names are unique.
    * Input values involved in the path template are defined.
    * Output files are written in the current directory.
    * There is a single output value (output lists are not supported).
  """
  output = {}
  output['name']             = name.replace('_',' ').capitalize()
  output['id']               = name
  output['type']             = "File"
  output['path-template']    = ""
  output['optional']         = True # no real way to determine if an output is always produced, regardless of the input values.

  # Path template creation.

  output_value = interface._list_outputs()[name]
  if output_value != "" and isinstance(output_value,str): # FIXME: this crashes when there are multiple output values.
    # Go find from which input value it was built
    for input in tool_inputs:
      if not input['tempvalue']:
        continue
      input_value = input['tempvalue']
      if input['type'] == "File":
        # Take the base name
        input_value = os.path.splitext(os.path.basename(input_value))[0]
      if str(input_value) in output_value:
        output_value = os.path.basename(output_value.replace(input_value,input['command-line-key'])) # FIXME: this only works if output is written in the current directory
    output['path-template'] = os.path.basename(output_value)
  return output

def get_type_from_spec_info(spec_info):
  '''
  Returns an input type from the spec info. There must be a better
  way to get an input type in Nipype than to parse the spec info.
  '''
  if ("an existing file name" in spec_info) or ("input volumes" in spec_info):
    return "File"
  elif ("an integer" in spec_info or "a float" in spec_info) :
    return "Number"
  elif "a boolean" in spec_info:
    return "Boolean"
  return "String"

def is_list(spec_info):
  '''
  Returns True if the spec info looks like it describes a list
  parameter. There must be a better way in Nipype to check if an input
  is a list.
  '''
  if "a list" in spec_info:
    return True
  return False

def get_unique_value(type,id):
  '''
  Returns a unique value of type 'type', for input with id 'id',
  assuming id is unique.
  '''
  return {
    "File": os.path.abspath(create_tempfile()),
    "Boolean": True,
    "Number": abs(hash(id)), # abs in case input param must be positive...
    "String": id
  }[type]

def create_tempfile():
  '''
  Creates a temp file and returns its name.
  '''
  fileTemp = tempfile.NamedTemporaryFile(delete = False)
  fileTemp.write("hello")
  fileTemp.close()
  return fileTemp.name

<<<<<<< HEAD
def print_inputs(tool_name, module=None, function=None):
    interface = None
    if module and function:
        __import__(module)
        interface = getattr(sys.modules[module],function)()

        inputs = interface.input_spec()
        outputs = interface.output_spec()

        command_line = "nipype_cmd "+str(module)+" "+tool_name+" "
        tool_desc = {}
        tool_desc['name'] = tool_name
        tool_desc['description'] = "Tool description goes here"

        tool_inputs = []
        input_counter = 0
        tool_outputs = []

        for name, spec in sorted(interface.inputs.traits(transient=None).items()):

            input = {}

            input['name'] = name
            type = spec.full_info(inputs, name, None)
            if "an existing file name" in type:
                type = "File"
            else:
                type = "String"
            input['type'] = type
            input['description'] = "\n".join(interface._get_trait_desc(inputs, name, spec))[len(name)+2:].replace("\n\t\t",". ")
            command_line_key = "["+str(input_counter)+"_"+name.upper()+"]"
            input_counter += 1
            input['command-line-key'] = command_line_key
            input['cardinality'] = "Single"
            if not ( hasattr(spec, "mandatory") and spec.mandatory ):
                input['optional'] = "true"
                input['command-line-flag'] = "--%s"%name+" "

            tool_inputs.append(input)

            command_line+= command_line_key+" "

            # add value to input so that output names can be generated
            tempfile_name = create_tempfile()
            input['tempfile_name'] = tempfile_name
            if type == "File":
                setattr(interface.inputs,name,os.path.abspath(tempfile_name))

        for name,spec in sorted(outputs.traits(transient=None).items()):

            output = {}
            output['name'] = name
            output['type'] = "File"
            output['description'] = "No description provided"
            output['command-line-key'] = ""
            output['value-template'] = ""
            output_value = interface._list_outputs()[name]
            if output_value != "" and isinstance(output_value,str): # FIXME: this crashes when there are multiple output values.
                # go find from which input file it was built
                for input in tool_inputs:
                    base_file_name = os.path.splitext(os.path.basename(input['tempfile_name']))[0]
                    if base_file_name in output_value:
                        output_value = os.path.basename(output_value.replace(base_file_name,input['command-line-key'])) # FIXME: this only works if output is written in the current directory
                output['value-template'] = os.path.basename(output_value)

            output['cardinality'] = "Single"
            tool_outputs.append(output)

        # remove all temporary file names from inputs
        for input in tool_inputs:
            del input['tempfile_name']

        tool_desc['inputs'] = tool_inputs
        tool_desc['outputs'] = tool_outputs
        tool_desc['command-line'] = command_line
        tool_desc['docker-image'] = 'docker.io/robdimsdale/nipype'
        tool_desc['docker-index'] = 'http://index.docker.io'
        tool_desc['schema-version'] = '0.2-snapshot'
        print json.dumps(tool_desc, indent=4, separators=(',', ': '))

def main(argv):

    parser = argparse.ArgumentParser(description='Nipype Boutiques exporter', prog=argv[0])
    parser.add_argument("module", type=str, help="Module name")
    parser.add_argument("interface", type=str, help="Interface name")
    parsed = parser.parse_args(args=argv[1:3])

    _, prog = os.path.split(argv[0])
    interface_parser = argparse.ArgumentParser(description="Run %s"%parsed.interface, prog=" ".join([prog] + argv[1:3]))
    print_inputs(argv[2],parsed.module, parsed.interface)
=======
def must_generate_value(name,type,ignored_template_inputs,spec_info,spec,ignore_template_numbers):
  '''
  Return True if a temporary value must be generated for this input.
  Arguments:
  * name: input name.
  * type: input_type.
  * ignored_template_inputs: a list of inputs names for which no value must be generated.
  * spec_info: spec info of the Nipype input
. * ignore_template_numbers: True if numbers must be ignored.
  '''
  # Return false when type is number and numbers must be ignored.
  if ignore_template_numbers and type == "Number":
    return False
  # Only generate value for the first element of mutually exclusive inputs.
  if spec.xor and spec.xor[0]!=name:
    return False
  # Directory types are not supported
  if "an existing directory name" in spec_info:
    return False
  # Don't know how to generate a list.
  if "a list" in spec_info or "a tuple" in spec_info:
    return False
  # Don't know how to generate a dictionary.
  if "a dictionary" in spec_info:
    return False
  # Best guess to detect string restrictions...
  if "' or '" in spec_info:
    return False
  if not ignored_template_inputs:
    return True
  return not (name in ignored_template_inputs)
>>>>>>> afae53c1
<|MERGE_RESOLUTION|>--- conflicted
+++ resolved
@@ -244,98 +244,6 @@
   fileTemp.close()
   return fileTemp.name
 
-<<<<<<< HEAD
-def print_inputs(tool_name, module=None, function=None):
-    interface = None
-    if module and function:
-        __import__(module)
-        interface = getattr(sys.modules[module],function)()
-
-        inputs = interface.input_spec()
-        outputs = interface.output_spec()
-
-        command_line = "nipype_cmd "+str(module)+" "+tool_name+" "
-        tool_desc = {}
-        tool_desc['name'] = tool_name
-        tool_desc['description'] = "Tool description goes here"
-
-        tool_inputs = []
-        input_counter = 0
-        tool_outputs = []
-
-        for name, spec in sorted(interface.inputs.traits(transient=None).items()):
-
-            input = {}
-
-            input['name'] = name
-            type = spec.full_info(inputs, name, None)
-            if "an existing file name" in type:
-                type = "File"
-            else:
-                type = "String"
-            input['type'] = type
-            input['description'] = "\n".join(interface._get_trait_desc(inputs, name, spec))[len(name)+2:].replace("\n\t\t",". ")
-            command_line_key = "["+str(input_counter)+"_"+name.upper()+"]"
-            input_counter += 1
-            input['command-line-key'] = command_line_key
-            input['cardinality'] = "Single"
-            if not ( hasattr(spec, "mandatory") and spec.mandatory ):
-                input['optional'] = "true"
-                input['command-line-flag'] = "--%s"%name+" "
-
-            tool_inputs.append(input)
-
-            command_line+= command_line_key+" "
-
-            # add value to input so that output names can be generated
-            tempfile_name = create_tempfile()
-            input['tempfile_name'] = tempfile_name
-            if type == "File":
-                setattr(interface.inputs,name,os.path.abspath(tempfile_name))
-
-        for name,spec in sorted(outputs.traits(transient=None).items()):
-
-            output = {}
-            output['name'] = name
-            output['type'] = "File"
-            output['description'] = "No description provided"
-            output['command-line-key'] = ""
-            output['value-template'] = ""
-            output_value = interface._list_outputs()[name]
-            if output_value != "" and isinstance(output_value,str): # FIXME: this crashes when there are multiple output values.
-                # go find from which input file it was built
-                for input in tool_inputs:
-                    base_file_name = os.path.splitext(os.path.basename(input['tempfile_name']))[0]
-                    if base_file_name in output_value:
-                        output_value = os.path.basename(output_value.replace(base_file_name,input['command-line-key'])) # FIXME: this only works if output is written in the current directory
-                output['value-template'] = os.path.basename(output_value)
-
-            output['cardinality'] = "Single"
-            tool_outputs.append(output)
-
-        # remove all temporary file names from inputs
-        for input in tool_inputs:
-            del input['tempfile_name']
-
-        tool_desc['inputs'] = tool_inputs
-        tool_desc['outputs'] = tool_outputs
-        tool_desc['command-line'] = command_line
-        tool_desc['docker-image'] = 'docker.io/robdimsdale/nipype'
-        tool_desc['docker-index'] = 'http://index.docker.io'
-        tool_desc['schema-version'] = '0.2-snapshot'
-        print json.dumps(tool_desc, indent=4, separators=(',', ': '))
-
-def main(argv):
-
-    parser = argparse.ArgumentParser(description='Nipype Boutiques exporter', prog=argv[0])
-    parser.add_argument("module", type=str, help="Module name")
-    parser.add_argument("interface", type=str, help="Interface name")
-    parsed = parser.parse_args(args=argv[1:3])
-
-    _, prog = os.path.split(argv[0])
-    interface_parser = argparse.ArgumentParser(description="Run %s"%parsed.interface, prog=" ".join([prog] + argv[1:3]))
-    print_inputs(argv[2],parsed.module, parsed.interface)
-=======
 def must_generate_value(name,type,ignored_template_inputs,spec_info,spec,ignore_template_numbers):
   '''
   Return True if a temporary value must be generated for this input.
@@ -366,5 +274,4 @@
     return False
   if not ignored_template_inputs:
     return True
-  return not (name in ignored_template_inputs)
->>>>>>> afae53c1
+  return not (name in ignored_template_inputs)