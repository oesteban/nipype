--- conflicted
+++ resolved
@@ -22,38 +22,23 @@
   if $INSTALL_DEB_DEPENDECIES; then
     source /etc/fsl/fsl.sh;
     source /etc/afni/afni.sh;
-<<<<<<< HEAD
-    export FSLOUTPUTTYPE=NIFTI_GZ; fi &&
-  wget https://repo.continuum.io/archive/Anaconda${TRAVIS_PYTHON_VERSION:0:1}-4.3.0-Linux-x86_64.sh
-  -O /home/travis/.cache/anaconda.sh &&
-  bash /home/travis/.cache/anaconda.sh -b -p /home/travis/anaconda &&
-  export PATH=/home/travis/anaconda/bin:$PATH &&
-  conda config --append channels conda-forge &&
-  conda update --all -y python=$TRAVIS_PYTHON_VERSION &&
-  conda install -y nipype icu &&
-  rm -r /home/travis/miniconda/lib/python${TRAVIS_PYTHON_VERSION}/site-packages/nipype* &&
-  pip install -r requirements.txt ; }
-#  Add install of vtk and mayavi to test mesh (disabled): conda install -y vtk mayavi
-- travis_retry bef_inst
-=======
     export FSLOUTPUTTYPE=NIFTI_GZ; fi }
 - function conda_inst {
   export CONDA_HOME=$HOME/conda &&
   wget https://repo.continuum.io/miniconda/Miniconda${TRAVIS_PYTHON_VERSION:0:1}-latest-Linux-x86_64.sh
     -O /home/travis/.cache/conda.sh &&
-  bash /home/travis/.cache/conda.sh -b -p ${CONDA_HOME}   &&
+  bash /home/travis/.cache/conda.sh -b -p ${CONDA_HOME} &&
   export PATH=${CONDA_HOME}/bin:$PATH &&
   hash -r &&
   conda config --set always_yes yes --set changeps1 no &&
   conda update -q conda &&
   conda config --add channels conda-forge &&
   conda update --all -y python=${TRAVIS_PYTHON_VERSION} &&
-  conda install -y nipype icu==56.1 &&
+  conda install -y nipype icu &&
   rm -r ${CONDA_HOME}/lib/python${TRAVIS_PYTHON_VERSION}/site-packages/nipype*; }
 #  Add install of vtk and mayavi to test mesh (disabled): conda install -y vtk mayavi
 - travis_retry apt_inst
 - travis_retry conda_inst
->>>>>>> 13b3cc68
 install:
 - travis_retry pip install -e .[$NIPYPE_EXTRAS]
 script:
